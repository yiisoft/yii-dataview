#
# Travis Setup
#

# use ubuntu trusty for newer version of nodejs, used for JS testing
dist: trusty

# faster builds on new travis setup not using sudo
sudo: false

# build only on master branches
# commented as this prevents people from running builds on their forks:
# https://github.com/yiisoft/yii2/commit/bd87be990fa238c6d5e326d0a171f38d02dc253a
#branches:
#  only:
#    - master
#    - 2.1


#
# Test Matrix
#

language: php

<<<<<<< HEAD
php:
  - 7.1
  - nightly
=======
env:
  global:
    - DEFAULT_COMPOSER_FLAGS="--prefer-dist --no-interaction --no-progress --optimize-autoloader"
    - TASK_TESTS_PHP=1
    - TASK_TESTS_JS=0
    - TASK_TESTS_COVERAGE=0


services:
  - memcached
  - mysql
  - postgresql

# cache vendor dirs
cache:
  directories:
    - vendor
    - $HOME/.composer/cache
    - $HOME/.npm

# try running against postgres 9.3
addons:
  postgresql: "9.3"
  code_climate:
    repo_token: 2935307212620b0e2228ab67eadd92c9f5501ddb60549d0d86007a354d56915b
>>>>>>> e318f892

matrix:
  fast_finish: true
  include:
<<<<<<< HEAD
=======
    # run tests coverage on PHP 7.1
    - php: 7.1
      env: TASK_TESTS_COVERAGE=1

    - php: 7.0

    - php: 5.6

    - php: 5.5

    - php: 5.4

    # Test against HHVM 3.12 LTS version by using trusty
    - php: hhvm-3.12
      sudo: true
      dist: trusty
      group: edge # Use edge image until the next travis CI image update
      addons:
        code_climate:
          repo_token: 2935307212620b0e2228ab67eadd92c9f5501ddb60549d0d86007a354d56915b
        apt:
          packages:
            - mysql-server-5.6
            - mysql-client-core-5.6
            - mysql-client-5.6
      services:
        - mysql

    # test against the latest HHVM version by using a newer image
    - php: hhvm
      sudo: true
      dist: trusty
      group: edge # Use edge image until the next travis CI image update
      addons:
        code_climate:
          repo_token: 2935307212620b0e2228ab67eadd92c9f5501ddb60549d0d86007a354d56915b
        postgresql: "9.3"
        apt:
          packages:
            - mysql-server-5.6
            - mysql-client-core-5.6
            - mysql-client-5.6
      services:
        - mysql
        - postgresql

    - php: nightly

>>>>>>> e318f892
    # have a separate branch for javascript tests
    - language: node_js
      node_js: 6
      env: TASK_TESTS_PHP=0 TASK_TESTS_JS=1
      dist: trusty
      # overwrite services used for PHP tests
      services:

  allow_failures:
    - php: nightly

install:
  - |
    if [[ $TASK_TESTS_COVERAGE != 1 && $TRAVIS_PHP_VERSION != hhv* ]]; then
      # disable xdebug for performance reasons when code coverage is not needed. note: xdebug on hhvm is disabled by default
      phpenv config-rm xdebug.ini || echo "xdebug is not installed"
    fi

  # install composer dependencies
  - travis_retry composer self-update
  - export PATH="$HOME/.composer/vendor/bin:$PATH"
  - |
    if [[ $TRAVIS_PHP_VERSION == "hhvm-3.12" ]]; then
      # remove php-cs-fixer from composer dependencies on hhvm-3.12 - php-cs-fixer requires at least hhvm-3.18
      composer remove friendsofphp/php-cs-fixer --dev
    fi
  - travis_retry composer install $DEFAULT_COMPOSER_FLAGS

  # setup PHP extension
  - |
    if [ $TASK_TESTS_PHP == 1 ]; then
      tests/data/travis/apc-setup.sh
      tests/data/travis/memcache-setup.sh
      tests/data/travis/imagick-setup.sh
    fi

<<<<<<< HEAD
install:
  - travis_retry composer self-update && composer --version
  - export PATH="$HOME/.composer/vendor/bin:$PATH"
  # core framework:
  - travis_retry composer install --prefer-dist --no-interaction
  - tests/data/travis/apc-setup.sh
  - tests/data/travis/memcache-setup.sh
  - tests/data/travis/imagick-setup.sh

before_script:
=======
  # setup JS test
  - |
    if [ $TASK_TESTS_JS == 1 ]; then
      travis_retry npm install
    fi

before_script:
  # Disable the HHVM JIT for faster Unit Testing
  - if [[ $TRAVIS_PHP_VERSION = hhv* ]]; then echo 'hhvm.jit = 0' >> /etc/hhvm/php.ini; fi

>>>>>>> e318f892
  # show some versions and env information
  - php --version
  - composer --version
  - |
    if [ $TASK_TESTS_PHP == 1 ]; then
      php -r "echo INTL_ICU_VERSION . \"\n\";"
      php -r "echo INTL_ICU_DATA_VERSION . \"\n\";"
      psql --version
      mysql --version
    fi
  - |
    if [ $TASK_TESTS_JS == 1 ]; then
      node --version
      npm --version
    fi

  # initialize databases
  - |
    if [ $TASK_TESTS_PHP == 1 ]; then
      travis_retry mysql -e 'CREATE DATABASE `yiitest`;';
      mysql -e "CREATE USER 'travis'@'localhost' IDENTIFIED WITH mysql_native_password;";
      mysql -e "GRANT ALL PRIVILEGES ON *.* TO 'travis'@'localhost' WITH GRANT OPTION;";
      psql -U postgres -c 'CREATE DATABASE yiitest;';
    fi

  # enable code coverage
  - |
<<<<<<< HEAD
      if [ $TRAVIS_PHP_VERSION = '7.1' ]; then
        PHPUNIT_FLAGS="--coverage-clover=coverage.clover"
      fi
=======
    if [ $TASK_TESTS_COVERAGE == 1 ]; then
      PHPUNIT_FLAGS="--coverage-clover=coverage.clover"
    fi

>>>>>>> e318f892

script:
  # PHP tests
  - |
    if [ $TASK_TESTS_PHP == 1 ]; then
      vendor/bin/phpunit --verbose $PHPUNIT_FLAGS --exclude-group mssql,oci,wincache,xcache,zenddata,cubrid
    fi

  # JS tests
  - |
    if [ $TASK_TESTS_JS == 1 ]; then
      npm test
    fi

after_script:
  - |
<<<<<<< HEAD
=======
    if [ $TASK_TESTS_COVERAGE == 1 ]; then
>>>>>>> e318f892
      travis_retry wget https://scrutinizer-ci.com/ocular.phar
      php ocular.phar code-coverage:upload --format=php-clover coverage.clover<|MERGE_RESOLUTION|>--- conflicted
+++ resolved
@@ -23,11 +23,6 @@
 
 language: php
 
-<<<<<<< HEAD
-php:
-  - 7.1
-  - nightly
-=======
 env:
   global:
     - DEFAULT_COMPOSER_FLAGS="--prefer-dist --no-interaction --no-progress --optimize-autoloader"
@@ -53,62 +48,15 @@
   postgresql: "9.3"
   code_climate:
     repo_token: 2935307212620b0e2228ab67eadd92c9f5501ddb60549d0d86007a354d56915b
->>>>>>> e318f892
 
 matrix:
   fast_finish: true
   include:
-<<<<<<< HEAD
-=======
     # run tests coverage on PHP 7.1
     - php: 7.1
       env: TASK_TESTS_COVERAGE=1
-
-    - php: 7.0
-
-    - php: 5.6
-
-    - php: 5.5
-
-    - php: 5.4
-
-    # Test against HHVM 3.12 LTS version by using trusty
-    - php: hhvm-3.12
-      sudo: true
-      dist: trusty
-      group: edge # Use edge image until the next travis CI image update
-      addons:
-        code_climate:
-          repo_token: 2935307212620b0e2228ab67eadd92c9f5501ddb60549d0d86007a354d56915b
-        apt:
-          packages:
-            - mysql-server-5.6
-            - mysql-client-core-5.6
-            - mysql-client-5.6
-      services:
-        - mysql
-
-    # test against the latest HHVM version by using a newer image
-    - php: hhvm
-      sudo: true
-      dist: trusty
-      group: edge # Use edge image until the next travis CI image update
-      addons:
-        code_climate:
-          repo_token: 2935307212620b0e2228ab67eadd92c9f5501ddb60549d0d86007a354d56915b
-        postgresql: "9.3"
-        apt:
-          packages:
-            - mysql-server-5.6
-            - mysql-client-core-5.6
-            - mysql-client-5.6
-      services:
-        - mysql
-        - postgresql
-
     - php: nightly
 
->>>>>>> e318f892
     # have a separate branch for javascript tests
     - language: node_js
       node_js: 6
@@ -145,18 +93,6 @@
       tests/data/travis/imagick-setup.sh
     fi
 
-<<<<<<< HEAD
-install:
-  - travis_retry composer self-update && composer --version
-  - export PATH="$HOME/.composer/vendor/bin:$PATH"
-  # core framework:
-  - travis_retry composer install --prefer-dist --no-interaction
-  - tests/data/travis/apc-setup.sh
-  - tests/data/travis/memcache-setup.sh
-  - tests/data/travis/imagick-setup.sh
-
-before_script:
-=======
   # setup JS test
   - |
     if [ $TASK_TESTS_JS == 1 ]; then
@@ -167,7 +103,6 @@
   # Disable the HHVM JIT for faster Unit Testing
   - if [[ $TRAVIS_PHP_VERSION = hhv* ]]; then echo 'hhvm.jit = 0' >> /etc/hhvm/php.ini; fi
 
->>>>>>> e318f892
   # show some versions and env information
   - php --version
   - composer --version
@@ -195,16 +130,10 @@
 
   # enable code coverage
   - |
-<<<<<<< HEAD
-      if [ $TRAVIS_PHP_VERSION = '7.1' ]; then
-        PHPUNIT_FLAGS="--coverage-clover=coverage.clover"
-      fi
-=======
     if [ $TASK_TESTS_COVERAGE == 1 ]; then
       PHPUNIT_FLAGS="--coverage-clover=coverage.clover"
     fi
 
->>>>>>> e318f892
 
 script:
   # PHP tests
@@ -221,9 +150,7 @@
 
 after_script:
   - |
-<<<<<<< HEAD
-=======
     if [ $TASK_TESTS_COVERAGE == 1 ]; then
->>>>>>> e318f892
       travis_retry wget https://scrutinizer-ci.com/ocular.phar
-      php ocular.phar code-coverage:upload --format=php-clover coverage.clover+      php ocular.phar code-coverage:upload --format=php-clover coverage.clover
+    fi