<?php

declare(strict_types=1);

namespace Yiisoft\Yii\DataView\Pagination;

use Yiisoft\Data\Paginator\PageToken;

/**
 * Context class for pagination widgets that provides URL generation and configuration.
 *
 * This class is responsible for:
 * - Storing URL patterns for pagination navigation
 * - Managing field ordering overrides
 * - Generating URLs for page tokens
 *
 * Example usage:
 * ```php
 * $context = new PaginationContext(
 *     overrideOrderFields: ['id' => 'DESC'],
 *     nextUrlPattern: '/items?next=' . PaginationContext::URL_PLACEHOLDER,
 *     previousUrlPattern: '/items?prev=' . PaginationContext::URL_PLACEHOLDER,
 *     defaultUrl: '/items'
 * );
 *
 * // Generate URL for a next page token
 * $nextUrl = $context->createUrl($nextPageToken);
 * // Result: /items?next=token123
 *
 * // Generate URL for a previous page token
 * $prevUrl = $context->createUrl($prevPageToken);
 * // Result: /items?prev=token456
 * ```
 */
final class PaginationContext
{
    /**
     * Placeholder used in URL patterns that will be replaced with the actual page token.
     */
    public const URL_PLACEHOLDER = 'YII-DATAVIEW-PAGE-PLACEHOLDER';

    /**
<<<<<<< HEAD
     * @internal This constructor is not meant to be used directly.
     * Use the appropriate factory method or dependency injection instead.
     *
     * @param array<string, string> $overrideOrderFields Field ordering overrides.
     * Example: `['id' => 'DESC', 'created_at' => 'ASC']`
     * @param string $nextUrlPattern URL pattern for next page links.
     * Must contain {@see URL_PLACEHOLDER}.
     * @param string $previousUrlPattern URL pattern for previous page links.
     * Must contain {@see URL_PLACEHOLDER}.
     * @param string $defaultUrl Default URL used when no pagination is needed.
=======
     * @internal
>>>>>>> ef6a2ed1
     */
    public function __construct(
        public readonly string $nextUrlPattern,
        public readonly string $previousUrlPattern,
        public readonly string $defaultUrl,
    ) {
    }

    /**
     * Creates a URL for the given page token.
     *
     * This method replaces the URL_PLACEHOLDER in either the next or previous
     * URL pattern (depending on the token type) with the URL-encoded token value.
     *
     * @param PageToken $pageToken Token for the page.
     *
     * @return string The generated URL with the token value properly encoded.
     */
    public function createUrl(PageToken $pageToken): string
    {
        return str_replace(
            self::URL_PLACEHOLDER,
            urlencode($pageToken->value),
            $pageToken->isPrevious ? $this->previousUrlPattern : $this->nextUrlPattern,
        );
    }
}<|MERGE_RESOLUTION|>--- conflicted
+++ resolved
@@ -40,20 +40,14 @@
     public const URL_PLACEHOLDER = 'YII-DATAVIEW-PAGE-PLACEHOLDER';
 
     /**
-<<<<<<< HEAD
      * @internal This constructor is not meant to be used directly.
      * Use the appropriate factory method or dependency injection instead.
      *
-     * @param array<string, string> $overrideOrderFields Field ordering overrides.
-     * Example: `['id' => 'DESC', 'created_at' => 'ASC']`
      * @param string $nextUrlPattern URL pattern for next page links.
      * Must contain {@see URL_PLACEHOLDER}.
      * @param string $previousUrlPattern URL pattern for previous page links.
      * Must contain {@see URL_PLACEHOLDER}.
      * @param string $defaultUrl Default URL used when no pagination is needed.
-=======
-     * @internal
->>>>>>> ef6a2ed1
      */
     public function __construct(
         public readonly string $nextUrlPattern,
