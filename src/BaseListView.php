--- conflicted
+++ resolved
@@ -693,7 +693,6 @@
     }
 
     /**
-<<<<<<< HEAD
      * Get a new instance with a page size constraint set.
      *
      * @param array|bool|int $pageSizeConstraint Page size constraint.
@@ -708,7 +707,9 @@
         $new = clone $this;
         $new->pageSizeConstraint = $pageSizeConstraint;
         return $new;
-=======
+    }
+
+    /**
      * Returns order field names that should be replaced in URL sort argument.
      * Format: `['field_name_in_url' => 'real_field_name']`.
      *
@@ -717,7 +718,6 @@
     protected function getOverrideOrderFields(): array
     {
         return [];
->>>>>>> 3394978b
     }
 
     private function renderPagination(): string
@@ -760,11 +760,8 @@
         );
 
         return $pagination
-<<<<<<< HEAD
+            ->context($context)
             ->pageSizeConstraint($this->pageSizeConstraint)
-=======
-            ->context($context)
->>>>>>> 3394978b
             ->defaultPageSize($this->getDefaultPageSize())
             ->urlConfig($this->urlConfig)
             ->render();
