--- conflicted
+++ resolved
@@ -12,7 +12,6 @@
 use Yiisoft\Yii\DataView\Column\Base\HeaderContext;
 
 /**
-<<<<<<< HEAD
  * CheckboxColumnRenderer renders checkbox inputs in a grid column.
  *
  * This class handles:
@@ -20,9 +19,8 @@
  * - Supporting both single and multiple selection modes
  * - Managing header, body, and footer cell content
  * - Handling custom content generation
-=======
+ *
  * @implements ColumnRendererInterface<CheckboxColumn>
->>>>>>> ef6a2ed1
  */
 final class CheckboxColumnRenderer implements ColumnRendererInterface
 {
@@ -44,14 +42,13 @@
     /**
      * Render the column header.
      *
-     * For multiple selection mode, renders a "select all" checkbox if no header content is specified.
-     * For single selection mode, returns null if no header content is specified.
+     * For multiple selection mode, render a "select all" checkbox if no header content is specified.
+     * For single selection mode, return `null` if no header content is specified.
      *
      * @param ColumnInterface $column The column being rendered.
      * @param Cell $cell The cell to render.
      * @param HeaderContext $context Header rendering context.
      *
-     * @throws InvalidArgumentException If the column is not a CheckboxColumn.
      * @return Cell|null The rendered header cell or null for empty single-selection headers.
      */
     public function renderHeader(ColumnInterface $column, Cell $cell, HeaderContext $context): ?Cell
@@ -82,7 +79,6 @@
      * @param Cell $cell The cell to render.
      * @param DataContext $context Data rendering context.
      *
-     * @throws InvalidArgumentException If the column is not a CheckboxColumn.
      * @return Cell The rendered data cell.
      */
     public function renderBody(ColumnInterface $column, Cell $cell, DataContext $context): Cell
@@ -118,7 +114,6 @@
      * @param Cell $cell The cell to render.
      * @param GlobalContext $context Global rendering context.
      *
-     * @throws InvalidArgumentException If the column is not a CheckboxColumn.
      * @return Cell The rendered footer cell.
      */
     public function renderFooter(ColumnInterface $column, Cell $cell, GlobalContext $context): Cell
@@ -129,29 +124,4 @@
 
         return $cell;
     }
-<<<<<<< HEAD
-
-    /**
-     * Verify that the column is a CheckboxColumn.
-     *
-     * @param ColumnInterface $column The column to check.
-     *
-     * @throws InvalidArgumentException If the column is not a CheckboxColumn.
-     *
-     * @psalm-assert CheckboxColumn $column
-     */
-    private function checkColumn(ColumnInterface $column): void
-    {
-        if (!$column instanceof CheckboxColumn) {
-            throw new InvalidArgumentException(
-                sprintf(
-                    'Expected "%s", but "%s" given.',
-                    CheckboxColumn::class,
-                    $column::class
-                )
-            );
-        }
-    }
-=======
->>>>>>> ef6a2ed1
 }