<?php

declare(strict_types=1);

namespace Yiisoft\Yii\DataView\Column\Base;

use Yiisoft\Data\Reader\ReadableDataInterface;
use Yiisoft\Yii\DataView\Column\ColumnInterface;

/**
 * DataContext provides context information for rendering a data cell in a grid.
 *
 * This immutable class encapsulates all necessary information needed by column renderers
 * to properly render a data cell within a grid. It is passed to the renderBody() method
 * of column renderers and provides access to both the data being displayed and metadata
 * about its position in the grid.
 *
 * The context includes:
 * - Column definition being rendered
 * - Current data item (row data)
 * - Unique key for the data item
 * - Row index in the dataset
 *
 * Common use cases:
 * - Accessing row data for cell content
 * - Generating row-specific formatting
 * - Creating row-dependent links
 * - Implementing row-level access control
 *
 * Example usage:
 * ```php
 * class CustomColumnRenderer implements ColumnRendererInterface
 * {
 *     public function renderBody(ColumnInterface $column, Cell $cell, DataContext $context): Cell
 *     {
 *         // Access data properties
 *         $value = $context->data->propertyName;
 *
 *         // Use row index for alternate styling
 *         $class = $context->index % 2 === 0 ? 'even' : 'odd';
 *
 *         // Create row-specific links
 *         $url = "/view/{$context->key}";
 *
 *         return $cell
 *             ->content(Html::a($value, $url))
 *             ->addClass($class);
 *     }
 * }
 * ```
 */
final class DataContext
{
    /**
<<<<<<< HEAD
     * Creates a new data context instance.
     *
     * @param ColumnInterface $column The column being rendered. This provides access to
     * the column configuration and behavior definitions.
     * @param array|object $data The data item being displayed. This can be either an array
     * or an object containing the row's data.
     * @param int|string $key The key associated with the data item. This uniquely identifies
     * the row in the dataset and can be used for generating URLs or implementing row operations.
     * @param int $index The zero-based index of the row in the data provider. This can be
     * used for implementing alternate row styling or position-based logic.
=======
     * @param ReadableDataInterface|null $preparedDataReader The prepared data reader with applied filters, paginating
     * and sorting. `null` means that there is no data.
     * @param int $index 0-based index of the data item among the items currently rendered.
>>>>>>> ef6a2ed1
     */
    public function __construct(
        public readonly ?ReadableDataInterface $preparedDataReader,
        public readonly ColumnInterface $column,
        public readonly array|object $data,
        public readonly int|string $key,
        public readonly int $index,
    ) {
    }
}<|MERGE_RESOLUTION|>--- conflicted
+++ resolved
@@ -52,9 +52,8 @@
 final class DataContext
 {
     /**
-<<<<<<< HEAD
-     * Creates a new data context instance.
-     *
+     * @param ReadableDataInterface|null $preparedDataReader The prepared data reader with applied filters, paginating
+     * and sorting. `null` means that there is no data.
      * @param ColumnInterface $column The column being rendered. This provides access to
      * the column configuration and behavior definitions.
      * @param array|object $data The data item being displayed. This can be either an array
@@ -63,11 +62,6 @@
      * the row in the dataset and can be used for generating URLs or implementing row operations.
      * @param int $index The zero-based index of the row in the data provider. This can be
      * used for implementing alternate row styling or position-based logic.
-=======
-     * @param ReadableDataInterface|null $preparedDataReader The prepared data reader with applied filters, paginating
-     * and sorting. `null` means that there is no data.
-     * @param int $index 0-based index of the data item among the items currently rendered.
->>>>>>> ef6a2ed1
      */
     public function __construct(
         public readonly ?ReadableDataInterface $preparedDataReader,
