<?php

declare(strict_types=1);

namespace Yiisoft\Yii\DataView\Column;

use Yiisoft\Data\Paginator\OffsetPaginator;
use Yiisoft\Yii\DataView\Column\Base\Cell;
use Yiisoft\Yii\DataView\Column\Base\DataContext;
use Yiisoft\Yii\DataView\Column\Base\GlobalContext;
use Yiisoft\Yii\DataView\Column\Base\HeaderContext;

/**
<<<<<<< HEAD
 * SerialColumnRenderer handles the rendering of sequential row number columns in a grid.
 *
 * This renderer is responsible for:
 * - Rendering sequential numbers (1-based) for each row
 * - Managing column and cell attributes
 * - Providing default header ('#') and footer content
 * - Ensuring proper type checking and validation
=======
 * @implements ColumnRendererInterface<SerialColumn>
>>>>>>> ef6a2ed1
 */
final class SerialColumnRenderer implements ColumnRendererInterface
{
    /**
     * Renders the column container with attributes.
     *
     * @param ColumnInterface $column The column being rendered.
     * @param Cell $cell The cell container to render into.
     * @param GlobalContext $context Global rendering context.
     *
     * @throws InvalidArgumentException If the column is not a SerialColumn.
     * @return Cell The rendered cell.
     */
    public function renderColumn(ColumnInterface $column, Cell $cell, GlobalContext $context): Cell
    {
        return $cell->addAttributes($column->columnAttributes);
    }

    /**
     * Renders the column header with default '#' if none specified.
     *
     * @param ColumnInterface $column The column being rendered.
     * @param Cell $cell The cell container to render into.
     * @param HeaderContext $context Header rendering context.
     *
     * @throws InvalidArgumentException If the column is not a SerialColumn.
     * @return Cell The rendered header cell.
     */
    public function renderHeader(ColumnInterface $column, Cell $cell, HeaderContext $context): Cell
    {
        return $cell->content($column->header ?? '#');
    }

    /**
     * Renders a cell containing the current row number (1-based).
     *
     * The row number is calculated by adding 1 to the current row index,
     * ensuring a user-friendly display starting from 1 instead of 0.
     *
     * @param ColumnInterface $column The column being rendered.
     * @param Cell $cell The cell container to render into.
     * @param DataContext $context Data rendering context containing the row index.
     *
     * @throws InvalidArgumentException If the column is not a SerialColumn.
     * @return Cell The rendered data cell.
     */
    public function renderBody(ColumnInterface $column, Cell $cell, DataContext $context): Cell
    {
        $index = $context->preparedDataReader instanceof OffsetPaginator
            ? $context->preparedDataReader->getOffset() + $context->index + 1
            : $context->index + 1;

        return $cell
            ->addAttributes($column->bodyAttributes)
            ->content((string) $index);
    }

    /**
     * Renders the column footer with empty string as default.
     *
     * @param ColumnInterface $column The column being rendered.
     * @param Cell $cell The cell container to render into.
     * @param GlobalContext $context Global rendering context.
     *
     * @throws InvalidArgumentException If the column is not a SerialColumn.
     * @return Cell The rendered footer cell.
     */
    public function renderFooter(ColumnInterface $column, Cell $cell, GlobalContext $context): Cell
    {
        return $cell->content($column->footer ?? '');
    }
<<<<<<< HEAD

    /**
     * Verifies that the column is a SerialColumn instance.
     *
     * @param ColumnInterface $column The column to check.
     *
     * @throws InvalidArgumentException If the column is not a SerialColumn.
     *
     * @psalm-assert SerialColumn $column
     */
    private function checkColumn(ColumnInterface $column): void
    {
        if (!$column instanceof SerialColumn) {
            throw new InvalidArgumentException(
                sprintf(
                    'Expected "%s", but "%s" given.',
                    SerialColumn::class,
                    $column::class
                )
            );
        }
    }
=======
>>>>>>> ef6a2ed1
}<|MERGE_RESOLUTION|>--- conflicted
+++ resolved
@@ -4,14 +4,13 @@
 
 namespace Yiisoft\Yii\DataView\Column;
 
-use Yiisoft\Data\Paginator\OffsetPaginator;
+use InvalidArgumentException;
 use Yiisoft\Yii\DataView\Column\Base\Cell;
 use Yiisoft\Yii\DataView\Column\Base\DataContext;
 use Yiisoft\Yii\DataView\Column\Base\GlobalContext;
 use Yiisoft\Yii\DataView\Column\Base\HeaderContext;
 
 /**
-<<<<<<< HEAD
  * SerialColumnRenderer handles the rendering of sequential row number columns in a grid.
  *
  * This renderer is responsible for:
@@ -19,9 +18,8 @@
  * - Managing column and cell attributes
  * - Providing default header ('#') and footer content
  * - Ensuring proper type checking and validation
-=======
+ *
  * @implements ColumnRendererInterface<SerialColumn>
->>>>>>> ef6a2ed1
  */
 final class SerialColumnRenderer implements ColumnRendererInterface
 {
@@ -93,29 +91,4 @@
     {
         return $cell->content($column->footer ?? '');
     }
-<<<<<<< HEAD
-
-    /**
-     * Verifies that the column is a SerialColumn instance.
-     *
-     * @param ColumnInterface $column The column to check.
-     *
-     * @throws InvalidArgumentException If the column is not a SerialColumn.
-     *
-     * @psalm-assert SerialColumn $column
-     */
-    private function checkColumn(ColumnInterface $column): void
-    {
-        if (!$column instanceof SerialColumn) {
-            throw new InvalidArgumentException(
-                sprintf(
-                    'Expected "%s", but "%s" given.',
-                    SerialColumn::class,
-                    $column::class
-                )
-            );
-        }
-    }
-=======
->>>>>>> ef6a2ed1
 }