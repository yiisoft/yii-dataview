--- conflicted
+++ resolved
@@ -5,6 +5,7 @@
 namespace Yiisoft\Yii\DataView\Column;
 
 use DateTimeInterface;
+use InvalidArgumentException;
 use Psr\Container\ContainerInterface;
 use Yiisoft\Arrays\ArrayHelper;
 use Yiisoft\Data\Reader\FilterInterface;
@@ -30,15 +31,11 @@
 use function is_string;
 
 /**
-<<<<<<< HEAD
- * DataColumnRenderer handles rendering and filtering of data columns in a grid.
-=======
+ *  DataColumnRenderer handles rendering and filtering of data columns in a grid.
+ *
  * @template TColumn as DataColumn
  * @implements FilterableColumnRendererInterface<TColumn>
  * @implements SortableColumnInterface<TColumn>
->>>>>>> ef6a2ed1
- *
- * @psalm-import-type FilterEmptyCallable from DataColumn
  */
 final class DataColumnRenderer implements FilterableColumnRendererInterface, SortableColumnInterface
 {
@@ -339,45 +336,8 @@
 
         return (string) $value;
     }
-
-<<<<<<< HEAD
-    /**
-     * Verify that the column is a DataColumn.
-     *
-     * @param ColumnInterface $column The column to check.
-     *
-     * @throws InvalidArgumentException If the column is not a DataColumn.
-     *
-     * @psalm-assert DataColumn $column
-     */
-    private function checkColumn(ColumnInterface $column): void
-    {
-        if (!$column instanceof DataColumn) {
-            throw new InvalidArgumentException(
-                sprintf(
-                    'Expected "%s", but "%s" given.',
-                    DataColumn::class,
-                    $column::class
-                )
-            );
-        }
-    }
-
-    /**
-     * Get the field name mappings for sorting override.
-     *
-     * @param ColumnInterface $column The column to get mappings for.
-     *
-     * @throws InvalidArgumentException If the column is not a DataColumn.
-     * @return array<string, string> The field name mappings.
-     */
-    public function getOverrideOrderFields(ColumnInterface $column): array
-    {
-        $this->checkColumn($column);
-=======
     public function getOrderProperties(ColumnInterface $column): array
     {
->>>>>>> ef6a2ed1
         /** @var DataColumn $column This annotation is for IDE only */
 
         if ($column->property === null) {
