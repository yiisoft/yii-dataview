--- conflicted
+++ resolved
@@ -10,7 +10,6 @@
 use Yiisoft\Yii\DataView\Column\Base\HeaderContext;
 
 /**
-<<<<<<< HEAD
  * Interface for column renderers that handle the visual presentation of grid columns.
  *
  * Column renderers are responsible for transforming column definitions into HTML output
@@ -52,16 +51,12 @@
  *
  * @see Cell The cell object that gets configured by the renderer
  * @see ColumnInterface The column definition interface
-=======
- * An interface for column renderers that implement {@see ColumnInterface}.
  *
  * @template TColumn as ColumnInterface
->>>>>>> ef6a2ed1
  */
 interface ColumnRendererInterface
 {
     /**
-<<<<<<< HEAD
      * Configures the column container cell.
      *
      * This method is called once per column to set up the container that will hold
@@ -71,18 +66,15 @@
      * - Configure column-specific behavior
      *
      * @param ColumnInterface $column The column definition to render.
+     * @psalm-param TColumn $column
      * @param Cell $cell The cell container to configure.
      * @param GlobalContext $context Global grid rendering context.
      *
      * @return Cell The configured column container cell.
-=======
-     * @psalm-param TColumn $column
->>>>>>> ef6a2ed1
      */
     public function renderColumn(ColumnInterface $column, Cell $cell, GlobalContext $context): Cell;
 
     /**
-<<<<<<< HEAD
      * Configures the column header cell.
      *
      * This method handles the column's header presentation, including:
@@ -92,18 +84,15 @@
      * - Header-specific styling
      *
      * @param ColumnInterface $column The column definition to render.
+     * @psalm-param TColumn $column
      * @param Cell $cell The header cell to configure.
      * @param HeaderContext $context Header-specific rendering context.
      *
      * @return Cell|null The configured header cell, or null if no header should be shown.
-=======
-     * @psalm-param TColumn $column
->>>>>>> ef6a2ed1
      */
     public function renderHeader(ColumnInterface $column, Cell $cell, HeaderContext $context): ?Cell;
 
     /**
-<<<<<<< HEAD
      * Configures a data row cell.
      *
      * This method is called for each row in the grid to render the column's data cell.
@@ -114,18 +103,15 @@
      * - Dynamic content based on data context
      *
      * @param ColumnInterface $column The column definition to render.
+     * @psalm-param TColumn $column
      * @param Cell $cell The body cell to configure.
      * @param DataContext $context Row-specific data and rendering context.
      *
      * @return Cell The configured data cell.
-=======
-     * @psalm-param TColumn $column
->>>>>>> ef6a2ed1
      */
     public function renderBody(ColumnInterface $column, Cell $cell, DataContext $context): Cell;
 
     /**
-<<<<<<< HEAD
      * Configures the column footer cell.
      *
      * This method handles the column's footer presentation, which might include:
@@ -135,13 +121,11 @@
      * - Aggregated information
      *
      * @param ColumnInterface $column The column definition to render.
+     * @psalm-param TColumn $column
      * @param Cell $cell The footer cell to configure.
      * @param GlobalContext $context Global grid rendering context.
      *
      * @return Cell The configured footer cell.
-=======
-     * @psalm-param TColumn $column
->>>>>>> ef6a2ed1
      */
     public function renderFooter(ColumnInterface $column, Cell $cell, GlobalContext $context): Cell;
 }