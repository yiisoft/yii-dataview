<?php

declare(strict_types=1);

namespace Yiisoft\Yii\DataView\Column;

use Stringable;
use Yiisoft\Html\Html;
use Yiisoft\Yii\DataView\Column\Base\Cell;
use Yiisoft\Yii\DataView\Column\Base\DataContext;
use Yiisoft\Yii\DataView\Column\Base\GlobalContext;
use Yiisoft\Yii\DataView\Column\Base\HeaderContext;

<<<<<<< HEAD
/**
 * RadioColumnRenderer handles the rendering of radio button columns in a grid.
 *
 * This renderer is responsible for:
 * - Rendering radio input elements for each row
 * - Handling custom content generation around radio inputs
 * - Managing column, header, and cell attributes
 * - Ensuring proper HTML encoding and attribute handling
 *
 * The renderer will:
 * - Use a default name 'radio-selection' if none provided
 * - Use the row key as the radio value if none specified
 * - Support custom content generation via closure
=======
use function array_key_exists;

/**
 * @implements ColumnRendererInterface<RadioColumn>
>>>>>>> ef6a2ed1
 */
final class RadioColumnRenderer implements ColumnRendererInterface
{
    /**
     * Renders the column container with attributes.
     *
     * @param ColumnInterface $column The column being rendered.
     * @param Cell $cell The cell container to render into.
     * @param GlobalContext $context Global rendering context.
     *
     * @throws InvalidArgumentException If the column is not a RadioColumn.
     * @return Cell The rendered cell.
     */
    public function renderColumn(ColumnInterface $column, Cell $cell, GlobalContext $context): Cell
    {
        return $cell->addAttributes($column->columnAttributes);
    }

    /**
     * Renders the column header if one is specified.
     *
     * @param ColumnInterface $column The column being rendered.
     * @param Cell $cell The cell container to render into.
     * @param HeaderContext $context Header rendering context.
     *
     * @throws InvalidArgumentException If the column is not a RadioColumn.
     * @return Cell|null The rendered header cell, or null if no header specified.
     */
    public function renderHeader(ColumnInterface $column, Cell $cell, HeaderContext $context): ?Cell
    {
        $header = $column->header;
        if ($header === null) {
            return null;
        }

        return $cell
            ->addAttributes($column->headerAttributes)
            ->content($header);
    }

    /**
     * Renders a radio input cell for a data row.
     *
     * This method:
     * - Creates a radio input with appropriate name and value
     * - Applies custom attributes from the column
     * - Handles custom content generation via closure
     * - Ensures proper HTML encoding
     *
     * @param ColumnInterface $column The column being rendered.
     * @param Cell $cell The cell container to render into.
     * @param DataContext $context Data rendering context.
     *
     * @throws InvalidArgumentException If the column is not a RadioColumn.
     * @return Cell The rendered data cell.
     */
    public function renderBody(ColumnInterface $column, Cell $cell, DataContext $context): Cell
    {
        $inputAttributes = $column->inputAttributes;
        $name = null;
        $value = null;

        if (!array_key_exists('name', $inputAttributes)) {
            $name = 'radio-selection';
        }

        if (!array_key_exists('value', $inputAttributes)) {
            $value = $context->key;
        }

        $input = Html::radio($name, $value, $inputAttributes);

        $contentClosure = $column->content;
        /** @var string|Stringable $content */
        $content = $contentClosure === null ? $input : $contentClosure($input, $context);

        return $cell
            ->addAttributes($column->bodyAttributes)
            ->content($content)
            ->encode(false);
    }

    /**
     * Renders the column footer if one is specified.
     *
     * @param ColumnInterface $column The column being rendered.
     * @param Cell $cell The cell container to render into.
     * @param GlobalContext $context Global rendering context.
     *
     * @throws InvalidArgumentException If the column is not a RadioColumn.
     * @return Cell The rendered footer cell.
     */
    public function renderFooter(ColumnInterface $column, Cell $cell, GlobalContext $context): Cell
    {
        if ($column->footer !== null) {
            $cell = $cell->content($column->footer);
        }

        return $cell;
    }
<<<<<<< HEAD

    /**
     * Verifies that the column is a RadioColumn instance.
     *
     * @param ColumnInterface $column The column to check.
     *
     * @throws InvalidArgumentException If the column is not a RadioColumn.
     *
     * @psalm-assert RadioColumn $column
     */
    private function checkColumn(ColumnInterface $column): void
    {
        if (!$column instanceof RadioColumn) {
            throw new InvalidArgumentException(
                sprintf(
                    'Expected "%s", but "%s" given.',
                    RadioColumn::class,
                    $column::class
                )
            );
        }
    }
=======
>>>>>>> ef6a2ed1
}<|MERGE_RESOLUTION|>--- conflicted
+++ resolved
@@ -4,6 +4,7 @@
 
 namespace Yiisoft\Yii\DataView\Column;
 
+use InvalidArgumentException;
 use Stringable;
 use Yiisoft\Html\Html;
 use Yiisoft\Yii\DataView\Column\Base\Cell;
@@ -11,7 +12,8 @@
 use Yiisoft\Yii\DataView\Column\Base\GlobalContext;
 use Yiisoft\Yii\DataView\Column\Base\HeaderContext;
 
-<<<<<<< HEAD
+use function array_key_exists;
+
 /**
  * RadioColumnRenderer handles the rendering of radio button columns in a grid.
  *
@@ -25,12 +27,8 @@
  * - Use a default name 'radio-selection' if none provided
  * - Use the row key as the radio value if none specified
  * - Support custom content generation via closure
-=======
-use function array_key_exists;
-
-/**
+ *
  * @implements ColumnRendererInterface<RadioColumn>
->>>>>>> ef6a2ed1
  */
 final class RadioColumnRenderer implements ColumnRendererInterface
 {
@@ -46,6 +44,7 @@
      */
     public function renderColumn(ColumnInterface $column, Cell $cell, GlobalContext $context): Cell
     {
+        $this->checkColumn($column);
         return $cell->addAttributes($column->columnAttributes);
     }
 
@@ -131,29 +130,4 @@
 
         return $cell;
     }
-<<<<<<< HEAD
-
-    /**
-     * Verifies that the column is a RadioColumn instance.
-     *
-     * @param ColumnInterface $column The column to check.
-     *
-     * @throws InvalidArgumentException If the column is not a RadioColumn.
-     *
-     * @psalm-assert RadioColumn $column
-     */
-    private function checkColumn(ColumnInterface $column): void
-    {
-        if (!$column instanceof RadioColumn) {
-            throw new InvalidArgumentException(
-                sprintf(
-                    'Expected "%s", but "%s" given.',
-                    RadioColumn::class,
-                    $column::class
-                )
-            );
-        }
-    }
-=======
->>>>>>> ef6a2ed1
 }