<?php

declare(strict_types=1);

namespace Yiisoft\Yii\DataView\Column;

use Yiisoft\Data\Reader\FilterInterface;
use Yiisoft\Yii\DataView\Column\Base\Cell;
use Yiisoft\Yii\DataView\Column\Base\FilterContext;
use Yiisoft\Yii\DataView\Column\Base\MakeFilterContext;
use Yiisoft\Yii\DataView\Filter\Factory\IncorrectValueException;

/**
<<<<<<< HEAD
 * Interface for column renderers that support filtering functionality.
 *
 * This interface extends the base ColumnRendererInterface to add filtering capabilities
 * to grid columns. Implementations handle both the rendering of filter inputs in the grid
 * and the creation of filter conditions based on user input.
=======
 * @template TColumn as ColumnInterface
 * @extends ColumnRendererInterface<TColumn>
>>>>>>> ef6a2ed1
 */
interface FilterableColumnRendererInterface extends ColumnRendererInterface
{
    /**
<<<<<<< HEAD
     * Renders the filter cell for a column.
     *
     * This method is responsible for:
     * - Creating the filter input UI (e.g., text input, dropdown)
     * - Handling filter validation errors
     * - Applying filter-specific styling and attributes
     *
     * @param ColumnInterface $column The column to render the filter for.
     * @param Cell $cell The cell container to render into.
     * @param FilterContext $context Context containing filter state and validation results.
     *
     * @return Cell|null The rendered filter cell, or null if filtering is not applicable.
=======
     * @psalm-param TColumn $column
>>>>>>> ef6a2ed1
     */
    public function renderFilter(ColumnInterface $column, Cell $cell, FilterContext $context): ?Cell;

    /**
<<<<<<< HEAD
     * Creates a filter condition based on user input.
     *
     * This method is responsible for:
     * - Converting user input into a filter condition
     * - Validating filter values
     * - Handling empty value checks
     * - Creating the appropriate filter type (e.g., equals, like, range)
     *
     * @param ColumnInterface $column The column to create the filter for.
     * @param MakeFilterContext $context Context containing filter parameters and validation state.
     *
     * @throws IncorrectValueException When the filter value is invalid or cannot be processed.
     * @return FilterInterface|null The created filter condition, or null if no filter should be applied.
=======
     * @throws IncorrectValueException
     *
     * @psalm-param TColumn $column
>>>>>>> ef6a2ed1
     */
    public function makeFilter(ColumnInterface $column, MakeFilterContext $context): ?FilterInterface;
}<|MERGE_RESOLUTION|>--- conflicted
+++ resolved
@@ -11,21 +11,18 @@
 use Yiisoft\Yii\DataView\Filter\Factory\IncorrectValueException;
 
 /**
-<<<<<<< HEAD
  * Interface for column renderers that support filtering functionality.
  *
  * This interface extends the base ColumnRendererInterface to add filtering capabilities
  * to grid columns. Implementations handle both the rendering of filter inputs in the grid
  * and the creation of filter conditions based on user input.
-=======
+ *
  * @template TColumn as ColumnInterface
  * @extends ColumnRendererInterface<TColumn>
->>>>>>> ef6a2ed1
  */
 interface FilterableColumnRendererInterface extends ColumnRendererInterface
 {
     /**
-<<<<<<< HEAD
      * Renders the filter cell for a column.
      *
      * This method is responsible for:
@@ -34,18 +31,15 @@
      * - Applying filter-specific styling and attributes
      *
      * @param ColumnInterface $column The column to render the filter for.
+     * @psalm-param TColumn $column
      * @param Cell $cell The cell container to render into.
      * @param FilterContext $context Context containing filter state and validation results.
      *
      * @return Cell|null The rendered filter cell, or null if filtering is not applicable.
-=======
-     * @psalm-param TColumn $column
->>>>>>> ef6a2ed1
      */
     public function renderFilter(ColumnInterface $column, Cell $cell, FilterContext $context): ?Cell;
 
     /**
-<<<<<<< HEAD
      * Creates a filter condition based on user input.
      *
      * This method is responsible for:
@@ -55,15 +49,11 @@
      * - Creating the appropriate filter type (e.g., equals, like, range)
      *
      * @param ColumnInterface $column The column to create the filter for.
+     * @psalm-param TColumn $column
      * @param MakeFilterContext $context Context containing filter parameters and validation state.
      *
      * @throws IncorrectValueException When the filter value is invalid or cannot be processed.
      * @return FilterInterface|null The created filter condition, or null if no filter should be applied.
-=======
-     * @throws IncorrectValueException
-     *
-     * @psalm-param TColumn $column
->>>>>>> ef6a2ed1
      */
     public function makeFilter(ColumnInterface $column, MakeFilterContext $context): ?FilterInterface;
 }