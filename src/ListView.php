--- conflicted
+++ resolved
@@ -31,15 +31,11 @@
      */
     private $itemView = null;
 
-<<<<<<< HEAD
+    /**
+     * @psalm-var non-empty-string|null
+     */
+    private ?string $itemViewTag = 'li';
     private array|Closure $itemViewAttributes = [];
-=======
-    /**
-     * @psalm-var non-empty-string|null
-     */
-    private ?string $itemViewTag = 'li';
-    private array $itemViewAttributes = [];
->>>>>>> b504e0c1
     private string $separator = "\n";
     private array $viewParams = [];
     private ?View $view = null;
@@ -153,30 +149,26 @@
     }
 
     /**
-<<<<<<< HEAD
+     * Set the HTML tag for the container of item view.
+     *
+     * @param string|null $tag
+     * @return $this
+     */
+    public function itemViewTag(?string $tag): self
+    {
+        if ($tag === '') {
+            throw new InvalidArgumentException('The "itemViewTag" property cannot be empty.');
+        }
+
+        $new = clone $this;
+        $new->itemViewTag = $tag;
+        return $new;
+    }
+
+    /**
      * Return new instance with the HTML attributes for the container of item view.
      * If this property is specified as a callback, it must return an array of attributes and have the following
      * signature:
-=======
-     * Set the HTML tag for the container of item view.
-     *
-     * @param string|null $tag
-     * @return $this
-     */
-    public function itemViewTag(?string $tag): self
-    {
-        if ($tag === '') {
-            throw new InvalidArgumentException('The "itemViewTag" property cannot be empty.');
-        }
-
-        $new = clone $this;
-        $new->itemViewTag = $tag;
-        return $new;
-    }
-
-    /**
-     * return new instance with the HTML attributes for the container of item view.
->>>>>>> b504e0c1
      *
      * ```php
      * function ($data, $key, $index, $widget)
@@ -264,7 +256,6 @@
             $content = (string)call_user_func($this->itemView, $data, $key, $index, $this);
         }
 
-<<<<<<< HEAD
         $itemViewAttributes = is_callable($this->itemViewAttributes)
             ? (array)call_user_func($this->itemViewAttributes, $data, $key, $index, $this)
             : $this->itemViewAttributes;
@@ -275,20 +266,13 @@
             }
         }
 
-        return Div::tag()
-            ->attributes($itemViewAttributes)
-            ->content("\n" . $content)
-            ->encode(false)
-            ->render();
-=======
         return $this->itemViewTag === null
             ? $content
             : Html::tag($this->itemViewTag)
-                ->attributes($this->itemViewAttributes)
+                ->attributes($itemViewAttributes)
                 ->content("\n" . $content)
                 ->encode(false)
                 ->render();
->>>>>>> b504e0c1
     }
 
     /**
