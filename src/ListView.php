<?php

declare(strict_types=1);

namespace Yiisoft\Yii\DataView;

use Closure;
use InvalidArgumentException;
use Yiisoft\Data\Reader\ReadableDataInterface;
use Yiisoft\Html\Html;
use Yiisoft\Validator\Result;
use Yiisoft\View\Exception\ViewNotFoundException;
use Yiisoft\View\View;

/**
 * ListView is a flexible widget for displaying a list of data items with customizable rendering and layout.
 *
 * The widget extends {@see BaseListView} and provides advanced features for displaying data in a list format:
 *
 * - Flexible item rendering using views or callbacks
 * - Customizable list and item HTML containers
 * - Support for before/after item rendering hooks
 * - Customizable item attributes and separators
 * - Built-in pagination, sorting, and filtering from BaseListView
 *
 * Key Features:
 *
 * 1. Item Rendering Options:
 *    - View-based rendering with {@see itemView()}
 *    - Callback-based rendering with {@see itemCallback()}
 *    - Access to item data, key, index, and widget instance in views
 *    - Additional view parameters support
 *
 * 2. HTML Structure Customization:
 *    - Configurable list container tag (default: 'ul')
 *    - Configurable item tag (default: 'li')
 *    - Customizable HTML attributes for both list and items
 *    - Dynamic item attributes through callbacks
 *    - Customizable separator between items
 *
 * 3. Item Rendering Hooks:
 *    - Before item rendering callback
 *    - After item rendering callback
 *    - Full access to item context in hooks
 *
 * Example usage:
 *
 * ```php
 * // Basic usage with a view file
 * echo ListView::widget()
 *     ->dataReader($dataReader)
 *     ->itemView('@app/views/item')
 *     ->render();
 *
 * // Advanced usage with callbacks and customization
 * echo ListView::widget()
 *     ->dataReader($dataReader)
 *     ->itemCallback(function ($data, $key, $index, $widget) {
 *         return Html::tag('div', $data['name'], ['class' => 'item']);
 *     })
 *     ->itemTag('div')
 *     ->itemAttributes(['class' => 'list-item'])
 *     ->beforeItem(function ($context) {
 *         return $context->index === 0 ? '<hr>' : '';
 *     })
 *     ->separator("\n<hr>\n")
 *     ->render();
 *
 * // Using with custom view parameters
 * echo ListView::widget()
 *     ->dataReader($dataReader)
 *     ->itemView('@app/views/item')
 *     ->itemViewParameters([
 *         'isAdmin' => Yii::$app->user->isAdmin,
 *         'formatter' => Yii::$app->formatter,
 *     ])
 *     ->render();
 * ```
 *
 * View file example (@app/views/item.php):
 *
 * ```php
 * /** @var array $data Item data
 * @var int|string $key Item key
 * @var int $index Item index (zero-based)
 * @var ListView $widget Widget instance
 * @var bool $isAdmin From itemViewParameters
 * @var Formatter $formatter From itemViewParameters

 *
 * echo Html::tag('div',
 *     $formatter->asText($data['name']),
 *     ['class' => $isAdmin ? 'admin-item' : 'user-item']
 * );
 * ```
 *
 * The ListView widget displays data from data provider. Each data model is rendered using the view specified.
 */
final class ListView extends BaseListView
{
    private ?Closure $afterItemCallback = null;
    private ?Closure $beforeItemCallback = null;

    /**
     * @psalm-var non-empty-string|null
     */
    private ?string $itemListTag = 'ul';
    private array $itemListAttributes = [];
    private ?string $itemView = null;
    private ?Closure $itemCallback = null;

    /**
     * @psalm-var non-empty-string|null
     */
    private ?string $itemTag = 'li';
    private array|Closure $itemAttributes = [];
    private string $separator = "\n";
    private array $itemViewParameters = [];
    private ?View $view = null;

    /**
     * Return new instance with a function that is called after rendering each item..
     *
     * @param Closure $callback A callback with the following signature:
     *
     * ```php
     * function (ListItemContext $context): ?string
     * ```
     *
     * The return result of the function will be rendered directly.
     * If the result is `null`, nothing is rendered.
     *
     * {@see renderAfterItem}
     */
    public function afterItem(Closure $callback): self
    {
        $new = clone $this;
        $new->afterItemCallback = $callback;

        return $new;
    }

    /**
     * Return new instance with a function that is called before rendering each item.
     *
     * @param Closure $callback A callback with the following signature:
     *
     *  ```php
     *  function (ListItemContext $context): ?string
     *  ```
     *
     *  The return result of the function will be rendered directly.
     *  If the result is `null`, nothing is rendered.
     *
     * {@see renderBeforeItem}
     */
    public function beforeItem(Closure $callback): self
    {
        $new = clone $this;
        $new->beforeItemCallback = $callback;

        return $new;
    }

    /**
     * Set the HTML tag for the item list.
     *
     * @param string|null $tag
     * @return $this
     */
    public function itemListTag(?string $tag): self
    {
        if ($tag === '') {
            throw new InvalidArgumentException('The "itemListTag" cannot be empty.');
        }

        $new = clone $this;
        $new->itemListTag = $tag;
        return $new;
    }

    /**
     * Set the HTML attributes for the item list.
     *
     * @param array $attributes Attribute values indexed by attribute names.
     * @return $this
     */
    public function itemListAttributes(array $attributes): self
    {
        $new = clone $this;
        $new->itemListAttributes = $attributes;
        return $new;
    }

    /**
     * Return new instance with item view defined.
     *
     * @param string $view A full path of the view to use for each list item.
     *
     * The following variables are available within the view:
     *
     * - `$data`: An item data.
     * - `$key`: Key associated with the item.
     * - `$index`: Zero-based index of the item.
     * - `$widget`: List view widget instance.
     *
     * The view name is resolved into the view file by the current context of the {@see view} object.
     */
    public function itemView(string $view): self
    {
        $new = clone $this;
        $new->itemView = $view;
        return $new;
    }

    /**
     * Return new instance with item callback defined.
     *
     * @param Closure $callback A callback for to use for each list item rendering.
     *
     * The callback signature should be the following:
     *
     *  ```php
     *  function ($data, $key, int $index, ListView $widget): string
     *  ```
     *
     *  The returned string is the rendered item markup.
     */
    public function itemCallback(Closure $callback): self
    {
        $new = clone $this;
        $new->itemCallback = $callback;
        return $new;
    }

    /**
     * Set the HTML tag for the list item.
     *
     * @param string|null $tag
     * @return $this
     */
    public function itemTag(?string $tag): self
    {
        if ($tag === '') {
            throw new InvalidArgumentException('The "itemTag" cannot be empty.');
        }

        $new = clone $this;
        $new->itemTag = $tag;
        return $new;
    }

    /**
     * Returns a new instance with the HTML attributes for list item.
     *
     * @param array|Closure $attributes Attribute values/callbacks indexed by attribute names or a callback with the following
     * signature:
     *
     * ```php
     * function (ListItemContext $context): array
     * ```
     *
     * Returned is an array of attributes.
     *
     * In the array of attributes, each attribute value can be a callback like the following:
     *
     * ```php
     * [
     *     'class' => static fn(ListItemContext $context) => "custom-class-{$context->data['id']}",
     * ]
     * ```
     */
    public function itemAttributes(array|Closure $attributes): self
    {
        $new = clone $this;
        $new->itemAttributes = $attributes;

        return $new;
    }

    /**
     * Return new instance with the separator between the items.
     *
     * @param string $separator The HTML code to be displayed between any two consecutive items.
     */
    public function separator(string $separator): self
    {
        $new = clone $this;
        $new->separator = $separator;

        return $new;
    }

    /**
     * Return new instance with the additional parameters for the view.
     *
     * @param array $parameters Additional parameters to be passed to the view set in {@see itemView()} when it is
     * being rendered.
     */
    public function itemViewParameters(array $parameters): self
    {
        $new = clone $this;
        $new->itemViewParameters = $parameters;

        return $new;
    }

    /**
     * Renders a single list item.
     *
     * @param ListItemContext $context
     *
     * @throws ViewNotFoundException If the item view file doesn't exist.
     */
    protected function renderItem(ListItemContext $context): string
    {
        if ($this->itemCallback !== null) {
            $content = (string)($this->itemCallback)($context);
        } elseif ($this->itemView !== null) {
            $content = $this->getView()->render(
                $this->itemView,
                array_merge(
                    [
                        'data' => $context->data,
                        'index' => $context->index,
                        'key' => $context->key,
                        'widget' => $this,
                    ],
                    $this->itemViewParameters
                )
            );
        } else {
            throw new InvalidArgumentException('Either "itemView" or "itemCallback" must be set.');
        }

        $itemViewAttributes = is_callable($this->itemAttributes)
            ? (array)($this->itemAttributes)($context)
            : $this->itemAttributes;

        foreach ($itemViewAttributes as $i => $attribute) {
            if (is_callable($attribute)) {
                $itemViewAttributes[$i] = $attribute($context);
            }
        }

        return $this->itemTag === null
            ? $content
            : Html::tag($this->itemTag)
                ->attributes($itemViewAttributes)
                ->content("\n" . $content)
                ->encode(false)
                ->render();
    }

    /**
     * Renders all items.
     *
     * @throws ViewNotFoundException If the item view file doesn't exist.
     */
<<<<<<< HEAD
    protected function renderItems(array $items, Result $filterValidationResult): string
    {
=======
    protected function renderItems(
        array $items,
        \Yiisoft\Validator\Result $filterValidationResult,
        ?ReadableDataInterface $preparedDataReader,
    ): string {
>>>>>>> ef6a2ed1
        $keys = array_keys($items);
        $rows = [];

        /** @psalm-var array<array-key,array|object> $items */
        foreach (array_values($items) as $index => $value) {
            $key = $keys[$index];

            $itemContext = new ListItemContext($value, $key, $index, $this);

            if ('' !== ($before = $this->renderBeforeItem($itemContext))) {
                $rows[] = $before;
            }

            $rows[] = $this->renderItem($itemContext);

            if ('' !== ($after = $this->renderAfterItem($itemContext))) {
                $rows[] = $after;
            }
        }

        $content = implode($this->separator, $rows);

        return $this->itemListTag === null
            ? $content
            : Html::tag($this->itemListTag, "\n" . $content . "\n", $this->itemListAttributes)
                ->encode(false)
                ->render();
    }

    /**
     * Calls {@see afterItem()} callback and returns execution result or an empty string
     * if callback is not defined.
     *
     * @param ListItemContext $context Context of the item to be rendered.
     *
     * @return string Call result.
     */
    private function renderAfterItem(ListItemContext $context): string
    {
        $result = '';

        if (!empty($this->afterItemCallback)) {
            $result = (string)($this->afterItemCallback)($context);
        }

        return $result;
    }

    /**
     * Calls {@see beforeItem} callback and returns execution result or an empty string
     *  if callback is not defined.
     *
     * @param ListItemContext $context Context of the item to be rendered.
     *
     * @return string Call result.
     */
    private function renderBeforeItem(ListItemContext $context): string
    {
        $result = '';

        if (!empty($this->beforeItemCallback)) {
            $result = (string)($this->beforeItemCallback)($context);
        }

        return $result;
    }

    private function getView(): View
    {
        if ($this->view === null) {
            $this->view = new View();
        }
        return $this->view;
    }
}<|MERGE_RESOLUTION|>--- conflicted
+++ resolved
@@ -6,11 +6,11 @@
 
 use Closure;
 use InvalidArgumentException;
-use Yiisoft\Data\Reader\ReadableDataInterface;
 use Yiisoft\Html\Html;
-use Yiisoft\Validator\Result;
 use Yiisoft\View\Exception\ViewNotFoundException;
 use Yiisoft\View\View;
+
+use function is_string;
 
 /**
  * ListView is a flexible widget for displaying a list of data items with customizable rendering and layout.
@@ -314,9 +314,13 @@
      */
     protected function renderItem(ListItemContext $context): string
     {
-        if ($this->itemCallback !== null) {
-            $content = (string)($this->itemCallback)($context);
-        } elseif ($this->itemView !== null) {
+        $content = '';
+
+        if ($this->itemView === null) {
+            throw new InvalidArgumentException('The "itemView" property must be set.');
+        }
+
+        if (is_string($this->itemView)) {
             $content = $this->getView()->render(
                 $this->itemView,
                 array_merge(
@@ -326,16 +330,18 @@
                         'key' => $context->key,
                         'widget' => $this,
                     ],
-                    $this->itemViewParameters
+                    $this->viewParams
                 )
             );
-        } else {
-            throw new InvalidArgumentException('Either "itemView" or "itemCallback" must be set.');
-        }
-
-        $itemViewAttributes = is_callable($this->itemAttributes)
-            ? (array)($this->itemAttributes)($context)
-            : $this->itemAttributes;
+        }
+
+        if ($this->itemView instanceof Closure) {
+            $content = (string)($this->itemView)($context);
+        }
+
+        $itemViewAttributes = is_callable($this->itemViewAttributes)
+            ? (array)($this->itemViewAttributes)($context)
+            : $this->itemViewAttributes;
 
         foreach ($itemViewAttributes as $i => $attribute) {
             if (is_callable($attribute)) {
@@ -343,9 +349,9 @@
             }
         }
 
-        return $this->itemTag === null
+        return $this->itemViewTag === null
             ? $content
-            : Html::tag($this->itemTag)
+            : Html::tag($this->itemViewTag)
                 ->attributes($itemViewAttributes)
                 ->content("\n" . $content)
                 ->encode(false)
@@ -353,20 +359,15 @@
     }
 
     /**
-     * Renders all items.
+     * Renders all data models.
      *
      * @throws ViewNotFoundException If the item view file doesn't exist.
      */
-<<<<<<< HEAD
-    protected function renderItems(array $items, Result $filterValidationResult): string
-    {
-=======
     protected function renderItems(
         array $items,
         \Yiisoft\Validator\Result $filterValidationResult,
         ?ReadableDataInterface $preparedDataReader,
     ): string {
->>>>>>> ef6a2ed1
         $keys = array_keys($items);
         $rows = [];
 
