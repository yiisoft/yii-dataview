--- conflicted
+++ resolved
@@ -551,16 +551,7 @@
         return $this->filterModel;
     }
 
-<<<<<<< HEAD
-    public function getId()
-=======
-    public function getFilterErrorOptions(): array
-    {
-        return $this->filterErrorOptions;
-    }
-
     public function getId(): string
->>>>>>> 2f992d3c
     {
         return 'gridview-widget-1';
     }
