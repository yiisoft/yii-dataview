<?php

declare(strict_types=1);

namespace Yiisoft\Yii\DataView;

use InvalidArgumentException;
use LogicException;
use Yiisoft\Data\Paginator\PageToken;
use Yiisoft\Data\Paginator\PaginatorInterface;
use Yiisoft\Html\Html;
use Yiisoft\Http\Method;
use Yiisoft\Widget\Widget;

use function call_user_func_array;

/**
 * @psalm-import-type UrlCreator from BaseListView
 */
abstract class BasePagination extends Widget
{
    /**
     * @var array|bool|int Page size constraint.
     *  - `true` - default only.
     *  - `false` - no constraint.
     *  - int - maximum page size.
     *  -  [int, int, ...] - a list of page sizes to choose from.
     */
    private bool|int|array $pageSizeConstraint = true;

    /**
     * @psalm-var UrlCreator|null
     */
    private $urlCreator;
    private UrlConfig $urlConfig;

    private int $defaultPageSize = PaginatorInterface::DEFAULT_PAGE_SIZE;



    /**
     * @psalm-var non-empty-string|null
     */
    private ?string $containerTag = 'nav';
    private array $containerAttributes = [];

    /**
     * @psalm-var non-empty-string|null
     */
    private ?string $listTag = null;
    private array $listAttributes = [];

    /**
     * @psalm-var non-empty-string|null
     */
    private ?string $itemTag = null;
    private array $itemAttributes = [];

    private array $linkAttributes = [];
    private ?string $currentItemClass = null;
    private ?string $currentLinkClass = null;
    private ?string $disabledItemClass = null;
    private ?string $disabledLinkClass = null;

    final public function listTag(?string $tag): static
    {
        if ($tag === '') {
            throw new InvalidArgumentException('Tag name cannot be empty.');
        }

        $new = clone $this;
        $new->listTag = $tag;
        return $new;
    }

    final public function listAttributes(array $attributes): static
    {
        $new = clone $this;
        $new->listAttributes = $attributes;
        return $new;
    }

    final public function itemTag(?string $tag): static
    {
        if ($tag === '') {
            throw new InvalidArgumentException('Tag name cannot be empty.');
        }

        $new = clone $this;
        $new->itemTag = $tag;
        return $new;
    }

    final public function itemAttributes(array $attributes): static
    {
        $new = clone $this;
        $new->itemAttributes = $attributes;
        return $new;
    }

    final public function linkAttributes(array $attributes): static
    {
        $new = clone $this;
        $new->linkAttributes = $attributes;
        return $new;
    }

    final public function currentItemClass(?string $class): static
    {
        $new = clone $this;
        $new->currentItemClass = $class;
        return $new;
    }

    final public function currentLinkClass(?string $class): static
    {
        $new = clone $this;
        $new->currentLinkClass = $class;
        return $new;
    }

    final public function disabledItemClass(?string $class): static
    {
        $new = clone $this;
        $new->disabledItemClass = $class;
        return $new;
    }

    final public function disabledLinkClass(?string $class): static
    {
        $new = clone $this;
        $new->disabledLinkClass = $class;
        return $new;
    }

    final public function render(): string
    {
        $result = '';

        if ($this->containerTag !== null) {
            $result .= Html::openTag($this->containerTag, $this->containerAttributes) . "\n";
        }
        if ($this->listTag !== null) {
            $result .= Html::openTag($this->listTag, $this->listAttributes) . "\n";
        }

        $renderedItems = [];
        foreach ($this->getItems() as $item) {
            $html = '';

            if ($this->itemTag !== null) {
                $attributes = $this->itemAttributes;
                if ($item->isDisabled) {
                    Html::addCssClass($attributes, $this->disabledItemClass);
                }
                if ($item->isCurrent) {
                    Html::addCssClass($attributes, $this->currentItemClass);
                }
                $html .= Html::openTag($this->itemTag, $attributes);
            }

            $linkAttributes = $this->linkAttributes;
            if ($item->isDisabled) {
                Html::addCssClass($linkAttributes, $this->disabledLinkClass);
            }
            if ($item->isCurrent) {
                Html::addCssClass($linkAttributes, $this->currentLinkClass);
            }
            $html .= Html::a($item->label, $item->url, $linkAttributes);

            if ($this->itemTag !== null) {
                $html .= Html::closeTag($this->itemTag);
            }

            $renderedItems[] = $html;
        }
        if (!empty($renderedItems)) {
            $result .= implode("\n", $renderedItems);
        }

        if ($this->listTag !== null) {
            $result .= "\n" . Html::closeTag($this->listTag);
        }
        if ($this->containerTag !== null) {
            $result .= "\n" . Html::closeTag($this->containerTag);
        }

        $result .= $this->renderPageSize();

        return $result;
    }

    private function renderPageSize(): string
    {
        $out = Html::openTag('nav', ['class' => 'pageSize']);

        $form = Html::form($this->getPageSizeItem()->url, Method::GET);
        $out .= $form->open();

        if (is_int($this->pageSizeConstraint)) {
            $out .= Html::textInput(
                $this->urlConfig->getPageSizeParameterName(),
                $this->getPaginator()->getPageSize(),
                ['class' => 'form-control']
            );
        } elseif (is_array($this->pageSizeConstraint)) {
            $options = array_combine($this->pageSizeConstraint, $this->pageSizeConstraint);
            $out .= Html::select($this->urlConfig->getPageSizeParameterName())
                ->optionsData($options)
                ->value($this->getPaginator()->getPageSize());
        } else {
            return '';
        }

        $out .= Html::submitButton();
        $out .= $form->close();

        $out .= Html::closeTag('nav');

        return $out;
    }

    /**
     * @psalm-param UrlCreator|null $urlCreator
     */
    public function urlCreator(?callable $urlCreator): static
    {
        $new = clone $this;
        $new->urlCreator = $urlCreator;
        return $new;
    }

    final public function defaultPageSize(int $size): static
    {
        $new = clone $this;
        $new->defaultPageSize = $size;
        return $new;
    }

    public function urlConfig(UrlConfig $config): static
    {
        $new = clone $this;
        $new->urlConfig = $config;
        return $new;
    }

    /**
     * Creates the URL suitable for pagination with the specified page number. This method is mainly called by pagers
     * when creating URLs used to perform pagination.
     *
     * @param PageToken $pageToken Token for the page.
     * @param int|null $pageSize Page size to change to.
     * @return string Created URL.
     */
    protected function createUrl(PageToken $pageToken, ?int $pageSize = null): string
    {
        if ($this->urlCreator === null) {
            return '#' . $pageToken->value;
        }

        $paginator = $this->getPaginator();
<<<<<<< HEAD
        $pageSize ??= $paginator->getPageSize();
        $sort = $paginator->getSort()?->getOrderAsString();
=======
        $pageSize = $paginator->getPageSize();
        $sort = $paginator->isSortable() ? $paginator->getSort()?->getOrderAsString() : null;
>>>>>>> b5108c45

        return call_user_func_array(
            $this->urlCreator,
            UrlParametersFactory::create(
                $this->isFirstPage($pageToken) ? null : $pageToken,
                $pageSize === $this->defaultPageSize ? null : $pageSize,
                empty($sort) ? null : $sort,
                $this->urlConfig,
            )
        );
    }

    private function getPageSizeItem(): PaginationItem
    {
        $first = null;
        foreach ($this->getItems() as $item) {
            if ($first === null) {
                $first = $item;
            }
            if ($item->isCurrent) {
                return $item;
            }
        }
        if ($first !== null) {
            return $first;
        }

        throw new LogicException('Page size item is missing.');
    }

    /**
     * Get page size constraint.
     *
     * @return array|bool|int Page size constraint.
     * - `true` - default only.
     * - `false` - no constraint.
     * - int - maximum page size.
     * -  [int, int, ...] - a list of page sizes to choose from.
     */
    public function getPageSizeConstraint(): array|int|bool
    {
        return $this->pageSizeConstraint;
    }

    /**
     * Get a new instance with a page size constraint set.
     *
     * @param array|bool|int $pageSizeConstraint Page size constraint.
     * `true` - default only.
     * `false` - no constraint.
     * int - maximum page size.
     * [int, int, ...] - a list of page sizes to choose from.
     * @return static New instance.
     */
    public function pageSizeConstraint(array|int|bool $pageSizeConstraint): static
    {
        $new = clone $this;
        $new->pageSizeConstraint = $pageSizeConstraint;
        return $new;
    }

    /**
     * @return PaginationItem[]
     */
    abstract protected function getItems(): array;

    abstract protected function getPaginator(): PaginatorInterface;

    abstract protected function isFirstPage(PageToken $token): bool;
}<|MERGE_RESOLUTION|>--- conflicted
+++ resolved
@@ -259,13 +259,8 @@
         }
 
         $paginator = $this->getPaginator();
-<<<<<<< HEAD
         $pageSize ??= $paginator->getPageSize();
-        $sort = $paginator->getSort()?->getOrderAsString();
-=======
-        $pageSize = $paginator->getPageSize();
         $sort = $paginator->isSortable() ? $paginator->getSort()?->getOrderAsString() : null;
->>>>>>> b5108c45
 
         return call_user_func_array(
             $this->urlCreator,
