--- conflicted
+++ resolved
@@ -270,13 +270,8 @@
         }
 
         $paginator = $this->getPaginator();
-<<<<<<< HEAD
         $pageSize ??= $paginator->getPageSize();
-        $sort = $paginator->isSortable() ? $paginator->getSort()?->getOrderAsString() : null;
-=======
-        $pageSize = $paginator->getPageSize();
         $sort = $this->getSort($paginator, $this->context);
->>>>>>> 3394978b
 
         return call_user_func_array(
             $this->urlCreator,
