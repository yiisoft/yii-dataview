--- conflicted
+++ resolved
@@ -268,23 +268,11 @@
         );
     }
 
-<<<<<<< HEAD
-    public function testClosureForItemViewAttributes(): void
-=======
     public function testChangeItemsWrapperTag(): void
->>>>>>> b504e0c1
-    {
-        Assert::equalsWithoutLE(
-            <<<HTML
-            <div>
-<<<<<<< HEAD
-            <div data-item-id="1" data-item-key="0" data-item-index="0">
-            <div>Id: 1</div><div>Name: John</div><div>Age: 20</div>
-            </div>
-            <div data-item-id="2" data-item-key="1" data-item-index="1">
-            <div>Id: 2</div><div>Name: Mary</div><div>Age: 21</div>
-            </div>
-=======
+    {
+        Assert::equalsWithoutLE(
+            <<<HTML
+            <div>
             <ol>
             <li>
             <div>Id: 1</div><div>Name: John</div><div>Age: 20</div>
@@ -342,12 +330,99 @@
             <div>Id: 2</div><div>Name: Mary</div><div>Age: 21</div>
             </li>
             </ul>
->>>>>>> b504e0c1
-            <div>Page <b>1</b> of <b>1</b></div>
-            </div>
-            HTML,
-            ListView::widget()
-<<<<<<< HEAD
+            <div>Page <b>1</b> of <b>1</b></div>
+            </div>
+            HTML,
+            ListView::widget()
+                ->itemsWrapperAttributes(['class' => 'the-item-wrapper-class'])
+                ->itemView(dirname(__DIR__) . '/Support/view/_listview.php')
+                ->dataReader($this->createOffsetPaginator($this->data, 10))
+                ->render(),
+        );
+    }
+
+    public function testNoItemsWrapperTag(): void
+    {
+        Assert::equalsWithoutLE(
+            <<<HTML
+            <div>
+            <div>
+            <div>Id: 1</div><div>Name: John</div><div>Age: 20</div>
+            </div>
+            <div>
+            <div>Id: 2</div><div>Name: Mary</div><div>Age: 21</div>
+            </div>
+            <div>Page <b>1</b> of <b>1</b></div>
+            </div>
+            HTML,
+            ListView::widget()
+                ->itemsWrapperTag(null)
+                ->itemViewTag('div')
+                ->itemView(dirname(__DIR__) . '/Support/view/_listview.php')
+                ->dataReader($this->createOffsetPaginator($this->data, 10))
+                ->render(),
+        );
+    }
+
+    public function testNoItemViewTag(): void
+    {
+        Assert::equalsWithoutLE(
+            <<<HTML
+            <div>
+            <div>
+            <div>Id: 1</div><div>Name: John</div><div>Age: 20</div>
+
+            <div>Id: 2</div><div>Name: Mary</div><div>Age: 21</div>
+
+            </div>
+            <div>Page <b>1</b> of <b>1</b></div>
+            </div>
+            HTML,
+            ListView::widget()
+                ->itemsWrapperTag('div')
+                ->itemViewTag(null)
+                ->itemView(dirname(__DIR__) . '/Support/view/_listview.php')
+                ->dataReader($this->createOffsetPaginator($this->data, 10))
+                ->render(),
+        );
+    }
+
+    public function testNoItemViewTagNoItemsWrapperTag(): void
+    {
+        Assert::equalsWithoutLE(
+            <<<HTML
+            <div>
+            <div>Id: 1</div><div>Name: John</div><div>Age: 20</div>
+
+            <div>Id: 2</div><div>Name: Mary</div><div>Age: 21</div>
+
+            <div>Page <b>1</b> of <b>1</b></div>
+            </div>
+            HTML,
+            ListView::widget()
+                ->itemsWrapperTag(null)
+                ->itemViewTag(null)
+                ->itemView(dirname(__DIR__) . '/Support/view/_listview.php')
+                ->dataReader($this->createOffsetPaginator($this->data, 10))
+                ->render(),
+        );
+    }
+
+    public function testClosureForItemViewAttributes(): void
+    {
+        Assert::equalsWithoutLE(
+            <<<HTML
+            <div>
+            <div data-item-id="1" data-item-key="0" data-item-index="0">
+            <div>Id: 1</div><div>Name: John</div><div>Age: 20</div>
+            </div>
+            <div data-item-id="2" data-item-key="1" data-item-index="1">
+            <div>Id: 2</div><div>Name: Mary</div><div>Age: 21</div>
+            </div>
+            <div>Page <b>1</b> of <b>1</b></div>
+            </div>
+            HTML,
+            ListView::widget()
                 ->itemView(dirname(__DIR__) . '/Support/view/_listview.php')
                 ->itemViewAttributes(static fn (array $data, $key, $index, $widget) => [
                     'data-item-id' => $data['id'],
@@ -356,119 +431,56 @@
                 ])
                 ->dataReader($this->createOffsetPaginator($this->data, 10))
                 ->separator(PHP_EOL)
-=======
-                ->itemsWrapperAttributes(['class' => 'the-item-wrapper-class'])
-                ->itemView(dirname(__DIR__) . '/Support/view/_listview.php')
-                ->dataReader($this->createOffsetPaginator($this->data, 10))
->>>>>>> b504e0c1
-                ->render(),
-        );
-    }
-
-<<<<<<< HEAD
+                ->render(),
+        );
+    }
+
     public function testItemViewAttributesWithClosure(): void
-=======
-    public function testNoItemsWrapperTag(): void
->>>>>>> b504e0c1
-    {
-        Assert::equalsWithoutLE(
-            <<<HTML
-            <div>
-<<<<<<< HEAD
+    {
+        Assert::equalsWithoutLE(
+            <<<HTML
+            <div>
             <div class="id-1-key-0-index-0">
             <div>Id: 1</div><div>Name: John</div><div>Age: 20</div>
             </div>
             <div class="id-2-key-1-index-1">
-=======
-            <div>
-            <div>Id: 1</div><div>Name: John</div><div>Age: 20</div>
-            </div>
-            <div>
->>>>>>> b504e0c1
-            <div>Id: 2</div><div>Name: Mary</div><div>Age: 21</div>
-            </div>
-            <div>Page <b>1</b> of <b>1</b></div>
-            </div>
-            HTML,
-            ListView::widget()
-<<<<<<< HEAD
+            <div>Id: 2</div><div>Name: Mary</div><div>Age: 21</div>
+            </div>
+            <div>Page <b>1</b> of <b>1</b></div>
+            </div>
+            HTML,
+            ListView::widget()
                 ->itemView(dirname(__DIR__) . '/Support/view/_listview.php')
                 ->itemViewAttributes([
                     'class' => static fn(array $data, $key, $index) => "id-{$data['id']}-key-{$key}-index-{$index}",
                 ])
                 ->dataReader($this->createOffsetPaginator($this->data, 10))
                 ->separator(PHP_EOL)
-=======
-                ->itemsWrapperTag(null)
-                ->itemViewTag('div')
-                ->itemView(dirname(__DIR__) . '/Support/view/_listview.php')
-                ->dataReader($this->createOffsetPaginator($this->data, 10))
->>>>>>> b504e0c1
-                ->render(),
-        );
-    }
-
-<<<<<<< HEAD
+                ->render(),
+        );
+    }
+
     public function testClosureForItemViewAttributesWithClosure(): void
-=======
-    public function testNoItemViewTag(): void
->>>>>>> b504e0c1
-    {
-        Assert::equalsWithoutLE(
-            <<<HTML
-            <div>
-<<<<<<< HEAD
+    {
+        Assert::equalsWithoutLE(
+            <<<HTML
+            <div>
             <div class="id-1-key-0-index-0">
             <div>Id: 1</div><div>Name: John</div><div>Age: 20</div>
             </div>
             <div class="id-2-key-1-index-1">
             <div>Id: 2</div><div>Name: Mary</div><div>Age: 21</div>
-=======
-            <div>
-            <div>Id: 1</div><div>Name: John</div><div>Age: 20</div>
-
-            <div>Id: 2</div><div>Name: Mary</div><div>Age: 21</div>
-
->>>>>>> b504e0c1
-            </div>
-            <div>Page <b>1</b> of <b>1</b></div>
-            </div>
-            HTML,
-            ListView::widget()
-<<<<<<< HEAD
+            </div>
+            <div>Page <b>1</b> of <b>1</b></div>
+            </div>
+            HTML,
+            ListView::widget()
                 ->itemView(dirname(__DIR__) . '/Support/view/_listview.php')
                 ->itemViewAttributes(static fn (array $data, $key, $index) => [
                     'class' => static fn(array $data, $key, $index) => "id-{$data['id']}-key-{$key}-index-{$index}",
                 ])
                 ->dataReader($this->createOffsetPaginator($this->data, 10))
                 ->separator(PHP_EOL)
-=======
-                ->itemsWrapperTag('div')
-                ->itemViewTag(null)
-                ->itemView(dirname(__DIR__) . '/Support/view/_listview.php')
-                ->dataReader($this->createOffsetPaginator($this->data, 10))
-                ->render(),
-        );
-    }
-
-    public function testNoItemViewTagNoItemsWrapperTag(): void
-    {
-        Assert::equalsWithoutLE(
-            <<<HTML
-            <div>
-            <div>Id: 1</div><div>Name: John</div><div>Age: 20</div>
-
-            <div>Id: 2</div><div>Name: Mary</div><div>Age: 21</div>
-
-            <div>Page <b>1</b> of <b>1</b></div>
-            </div>
-            HTML,
-            ListView::widget()
-                ->itemsWrapperTag(null)
-                ->itemViewTag(null)
-                ->itemView(dirname(__DIR__) . '/Support/view/_listview.php')
-                ->dataReader($this->createOffsetPaginator($this->data, 10))
->>>>>>> b504e0c1
                 ->render(),
         );
     }
