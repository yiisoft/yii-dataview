--- conflicted
+++ resolved
@@ -109,13 +109,10 @@
 				}
 			}
 		}
-<<<<<<< HEAD
 		// inherit docs
-		foreach($this->classes as $class) {
+		foreach ($this->classes as $class) {
 			$this->inheritDocs($class);
 		}
-=======
->>>>>>> 3c0eed1e
 		// inherit properties, methods, contants and events to subclasses
 		foreach ($this->classes as $class) {
 			$this->updateSubclassInheritance($class);
