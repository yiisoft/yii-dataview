--- conflicted
+++ resolved
@@ -29,14 +29,7 @@
         "yiisoft/data": "^3.0@dev",
         "yiisoft/factory": "^3.0@dev",
         "yiisoft/router": "^3.0@dev",
-<<<<<<< HEAD
-        "yiisoft/router-fastroute": "^3.0@dev",
-        "yiisoft/strings": "^1.0",
-        "yiisoft/translator-formatter-intl": "^3.0@dev",
-        "yiisoft/translator-message-php": "^3.0@dev",
-=======
         "yiisoft/strings": "^2.0",
->>>>>>> 3ac12a9e
         "yiisoft/view": "^3.0@dev",
         "yiisoft/widget": "^3.0@dev"
     },
