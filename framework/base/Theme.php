<?php
/**
 * @link http://www.yiiframework.com/
 * @copyright Copyright (c) 2008 Yii Software LLC
 * @license http://www.yiiframework.com/license/
 */

namespace yii\base;

use Yii;
use yii\helpers\FileHelper;

/**
 * Theme represents an application theme.
 *
 * When [[View]] renders a view file, it will check the [[View::theme|active theme]]
 * to see if there is a themed version of the view file exists. If so, the themed version will be rendered instead.
 *
 * A theme is a directory consisting of view files which are meant to replace their non-themed counterparts.
 *
 * Theme uses [[pathMap]] to achieve the view file replacement:
 *
 * 1. It first looks for a key in [[pathMap]] that is a substring of the given view file path;
 * 2. If such a key exists, the corresponding value will be used to replace the corresponding part
 *    in the view file path;
 * 3. It will then check if the updated view file exists or not. If so, that file will be used
 *    to replace the original view file.
 * 4. If Step 2 or 3 fails, the original view file will be used.
 *
 * For example, if [[pathMap]] is `['/web/views' => '/web/themes/basic']`,
 * then the themed version for a view file `/web/views/site/index.php` will be
 * `/web/themes/basic/site/index.php`.
 *
 * It is possible to map a single path to multiple paths. For example,
 *
 * ~~~
 * 'pathMap' => [
 *     '/web/views' => [
 *         '/web/themes/christmas',
 *         '/web/themes/basic',
 *     ],
 * ]
 * ~~~
 *
 * In this case, the themed version could be either `/web/themes/christmas/site/index.php` or
 * `/web/themes/basic/site/index.php`. The former has precedence over the latter if both files exist.
 *
 * To use a theme, you should configure the [[View::theme|theme]] property of the "view" application
 * component like the following:
 *
 * ~~~
 * 'view' => [
 *     'theme' => [
 *         'basePath' => '@webroot/themes/basic',
 *         'baseUrl' => '@web/themes/basic',
 *     ],
 * ],
 * ~~~
 *
 * The above configuration specifies a theme located under the "themes/basic" directory of the Web folder
 * that contains the entry script of the application. If your theme is designed to handle modules,
 * you may configure the [[pathMap]] property like described above.
 *
 * @author Qiang Xue <qiang.xue@gmail.com>
 * @since 2.0
 */
class Theme extends Component
{
    /**
     * @var array the mapping between view directories and their corresponding themed versions.
     * If not set, it will be initialized as a mapping from [[Application::basePath]] to [[basePath]].
     * This property is used by [[applyTo()]] when a view is trying to apply the theme.
     * Path aliases can be used when specifying directories.
     */
    public $pathMap;

    /**
     * Initializes the theme.
     * @throws InvalidConfigException if [[basePath]] is not set.
     */
    public function init()
    {
        parent::init();

        if (empty($this->pathMap)) {
<<<<<<< HEAD
            if (($basePath = $this->getBasePath()) == null) {
=======
            if (($basePath = $this->getBasePath()) === null) {
>>>>>>> 83882ef9
                throw new InvalidConfigException('The "basePath" property must be set.');
            }
            $this->pathMap = [Yii::$app->getBasePath() => [$basePath]];
        }
    }

    private $_baseUrl;

    /**
     * @return string the base URL (without ending slash) for this theme. All resources of this theme are considered
     *                to be under this base URL.
     */
    public function getBaseUrl()
    {
        return $this->_baseUrl;
    }

    /**
     * @param $url string the base URL or path alias for this theme. All resources of this theme are considered
     * to be under this base URL.
     */
    public function setBaseUrl($url)
    {
        $this->_baseUrl = rtrim(Yii::getAlias($url), '/');
    }

    private $_basePath;

    /**
     * @return string the root path of this theme. All resources of this theme are located under this directory.
     * @see pathMap
     */
    public function getBasePath()
    {
        return $this->_basePath;
    }

    /**
     * @param string $path the root path or path alias of this theme. All resources of this theme are located
     *                     under this directory.
     * @see pathMap
     */
    public function setBasePath($path)
    {
        $this->_basePath = Yii::getAlias($path);
    }

    /**
     * Converts a file to a themed file if possible.
     * If there is no corresponding themed file, the original file will be returned.
     * @param  string $path the file to be themed
     * @return string the themed file, or the original file if the themed version is not available.
     */
    public function applyTo($path)
    {
        $path = FileHelper::normalizePath($path);
        foreach ($this->pathMap as $from => $tos) {
            $from = FileHelper::normalizePath(Yii::getAlias($from)) . DIRECTORY_SEPARATOR;
            if (strpos($path, $from) === 0) {
                $n = strlen($from);
                foreach ((array) $tos as $to) {
                    $to = FileHelper::normalizePath(Yii::getAlias($to)) . DIRECTORY_SEPARATOR;
                    $file = $to . substr($path, $n);
                    if (is_file($file)) {
                        return $file;
                    }
                }
            }
        }

        return $path;
    }

    /**
     * Converts a relative URL into an absolute URL using [[baseUrl]].
     * @param  string                 $url the relative URL to be converted.
     * @return string                 the absolute URL
     * @throws InvalidConfigException if [[baseUrl]] is not set
     */
    public function getUrl($url)
    {
        if (($baseUrl = $this->getBaseUrl()) !== null) {
            return $baseUrl . '/' . ltrim($url, '/');
        } else {
            throw new InvalidConfigException('The "baseUrl" property must be set.');
        }
    }


    /**
     * Converts a relative file path into an absolute one using [[basePath]].
     * @param string $path the relative file path to be converted.
     * @return string the absolute file path
     */
    public function getPath($path)
    {
        if (($basePath = $this->getBasePath()) !== null) {
            return $basePath . DIRECTORY_SEPARATOR . ltrim($path, '/\\');
        } else {
            throw new InvalidConfigException('The "basePath" property must be set.');
        }
    }
}<|MERGE_RESOLUTION|>--- conflicted
+++ resolved
@@ -83,11 +83,7 @@
         parent::init();
 
         if (empty($this->pathMap)) {
-<<<<<<< HEAD
-            if (($basePath = $this->getBasePath()) == null) {
-=======
             if (($basePath = $this->getBasePath()) === null) {
->>>>>>> 83882ef9
                 throw new InvalidConfigException('The "basePath" property must be set.');
             }
             $this->pathMap = [Yii::$app->getBasePath() => [$basePath]];
