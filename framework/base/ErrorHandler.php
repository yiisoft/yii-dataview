--- conflicted
+++ resolved
@@ -142,42 +142,6 @@
     }
 
     /**
-<<<<<<< HEAD
-=======
-     * Handles HHVM execution errors such as warnings and notices.
-     *
-     * This method is used as a HHVM error handler. It will store exception that will
-     * be used in fatal error handler
-     *
-     * @param int $code the level of the error raised.
-     * @param string $message the error message.
-     * @param string $file the filename that the error was raised in.
-     * @param int $line the line number the error was raised at.
-     * @param mixed $context
-     * @param mixed $backtrace trace of error
-     * @return bool whether the normal error handler continues.
-     *
-     * @throws ErrorException
-     * @since 2.0.6
-     */
-    public function handleHhvmError($code, $message, $file, $line, $context, $backtrace)
-    {
-        if ($this->handleError($code, $message, $file, $line)) {
-            return true;
-        }
-        if (E_ERROR & $code) {
-            $exception = new ErrorException($message, $code, $code, $file, $line);
-            $ref = new \ReflectionProperty('\Exception', 'trace');
-            $ref->setAccessible(true);
-            $ref->setValue($exception, $backtrace);
-            $this->_hhvmException = $exception;
-        }
-
-        return false;
-    }
-
-    /**
->>>>>>> 04b93d7a
      * Handles PHP execution errors such as warnings and notices.
      *
      * This method is used as a PHP error handler. It will simply raise an [[ErrorException]].
