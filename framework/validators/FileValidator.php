<?php
/**
 * @link http://www.yiiframework.com/
 * @copyright Copyright (c) 2008 Yii Software LLC
 * @license http://www.yiiframework.com/license/
 */

namespace yii\validators;

use Yii;
use yii\helpers\FileHelper;
use yii\http\UploadedFile;

/**
 * FileValidator verifies if an attribute is receiving a valid uploaded file.
 *
 * Note that you should enable `fileinfo` PHP extension.
 *
 * @property int $sizeLimit The size limit for uploaded files. This property is read-only.
 *
 * @author Qiang Xue <qiang.xue@gmail.com>
 * @since 2.0
 */
class FileValidator extends Validator
{
    /**
     * @var array|string a list of file name extensions that are allowed to be uploaded.
     * This can be either an array or a string consisting of file extension names
     * separated by space or comma (e.g. "gif, jpg").
     * Extension names are case-insensitive. Defaults to null, meaning all file name
     * extensions are allowed.
     * @see wrongExtension for the customized message for wrong file type.
     */
    public $extensions;
    /**
     * @var bool whether to check file type (extension) with mime-type. If extension produced by
     * file mime-type check differs from uploaded file extension, the file will be considered as invalid.
     */
    public $checkExtensionByMimeType = true;
    /**
     * @var array|string a list of file MIME types that are allowed to be uploaded.
     * This can be either an array or a string consisting of file MIME types
     * separated by space or comma (e.g. "text/plain, image/png").
     * The mask with the special character `*` can be used to match groups of mime types.
     * For example `image/*` will pass all mime types, that begin with `image/` (e.g. `image/jpeg`, `image/png`).
     * Mime type names are case-insensitive. Defaults to null, meaning all MIME types are allowed.
     * @see wrongMimeType for the customized message for wrong MIME type.
     */
    public $mimeTypes;
    /**
     * @var int the minimum number of bytes required for the uploaded file.
     * Defaults to null, meaning no limit.
     * @see tooSmall for the customized message for a file that is too small.
     */
    public $minSize;
    /**
     * @var int the maximum number of bytes required for the uploaded file.
     * Defaults to null, meaning no limit.
     * Note, the size limit is also affected by `upload_max_filesize` and `post_max_size` INI setting
     * and the 'MAX_FILE_SIZE' hidden field value. See [[getSizeLimit()]] for details.
     * @see http://php.net/manual/en/ini.core.php#ini.upload-max-filesize
     * @see http://php.net/post-max-size
     * @see getSizeLimit
     * @see tooBig for the customized message for a file that is too big.
     */
    public $maxSize;
    /**
     * @var int the maximum file count the given attribute can hold.
     * Defaults to 1, meaning single file upload. By defining a higher number,
     * multiple uploads become possible. Setting it to `0` means there is no limit on
     * the number of files that can be uploaded simultaneously.
     *
     * > Note: The maximum number of files allowed to be uploaded simultaneously is
     * also limited with PHP directive `max_file_uploads`, which defaults to 20.
     *
     * @see http://php.net/manual/en/ini.core.php#ini.max-file-uploads
     * @see tooMany for the customized message when too many files are uploaded.
     */
    public $maxFiles = 1;

    /**
     * @var int the minimum file count the given attribute can hold.
     * Defaults to 0. Higher value means at least that number of files should be uploaded.
     *
     * @see tooFew for the customized message when too few files are uploaded.
     * @since 2.0.14
     */
    public $minFiles = 0;
    /**
     * @var string the error message used when a file is not uploaded correctly.
     */
    public $message;
    /**
     * @var string the error message used when no file is uploaded.
     * Note that this is the text of the validation error message. To make uploading files required,
     * you have to set [[skipOnEmpty]] to `false`.
     */
    public $uploadRequired;
    /**
     * @var string the error message used when the uploaded file is too large.
     * You may use the following tokens in the message:
     *
     * - {attribute}: the attribute name
     * - {file}: the uploaded file name
     * - {limit}: the maximum size allowed (see [[getSizeLimit()]])
     * - {formattedLimit}: the maximum size formatted
     *   with [[\yii\i18n\Formatter::asShortSize()|Formatter::asShortSize()]]
     */
    public $tooBig;
    /**
     * @var string the error message used when the uploaded file is too small.
     * You may use the following tokens in the message:
     *
     * - {attribute}: the attribute name
     * - {file}: the uploaded file name
     * - {limit}: the value of [[minSize]]
     * - {formattedLimit}: the value of [[minSize]] formatted
     *   with [[\yii\i18n\Formatter::asShortSize()|Formatter::asShortSize()]
     */
    public $tooSmall;
    /**
     * @var string the error message used if the count of multiple uploads exceeds limit.
     * You may use the following tokens in the message:
     *
     * - {attribute}: the attribute name
     * - {limit}: the value of [[maxFiles]]
     */
    public $tooMany;

    /**
     * @var string the error message used if the count of multiple uploads less that minFiles.
     * You may use the following tokens in the message:
     *
     * - {attribute}: the attribute name
     * - {limit}: the value of [[minFiles]]
     *
     * @since 2.0.14
     */
    public $tooFew;

    /**
     * @var string the error message used when the uploaded file has an extension name
     * that is not listed in [[extensions]]. You may use the following tokens in the message:
     *
     * - {attribute}: the attribute name
     * - {file}: the uploaded file name
     * - {extensions}: the list of the allowed extensions.
     */
    public $wrongExtension;
    /**
     * @var string the error message used when the file has an mime type
     * that is not allowed by [[mimeTypes]] property.
     * You may use the following tokens in the message:
     *
     * - {attribute}: the attribute name
     * - {file}: the uploaded file name
     * - {mimeTypes}: the value of [[mimeTypes]]
     */
    public $wrongMimeType;


    /**
     * {@inheritdoc}
     */
    public function init()
    {
        parent::init();
        if ($this->message === null) {
            $this->message = Yii::t('yii', 'File upload failed.');
        }
        if ($this->uploadRequired === null) {
            $this->uploadRequired = Yii::t('yii', 'Please upload a file.');
        }
        if ($this->tooMany === null) {
            $this->tooMany = Yii::t('yii', 'You can upload at most {limit, number} {limit, plural, one{file} other{files}}.');
        }
        if ($this->tooFew === null) {
            $this->tooFew = Yii::t('yii', 'You should upload at least {limit, number} {limit, plural, one{file} other{files}}.');
        }
        if ($this->wrongExtension === null) {
            $this->wrongExtension = Yii::t('yii', 'Only files with these extensions are allowed: {extensions}.');
        }
        if ($this->tooBig === null) {
            $this->tooBig = Yii::t('yii', 'The file "{file}" is too big. Its size cannot exceed {formattedLimit}.');
        }
        if ($this->tooSmall === null) {
            $this->tooSmall = Yii::t('yii', 'The file "{file}" is too small. Its size cannot be smaller than {formattedLimit}.');
        }
        if (!is_array($this->extensions)) {
            $this->extensions = preg_split('/[\s,]+/', strtolower($this->extensions), -1, PREG_SPLIT_NO_EMPTY);
        } else {
            $this->extensions = array_map('strtolower', $this->extensions);
        }
        if ($this->wrongMimeType === null) {
            $this->wrongMimeType = Yii::t('yii', 'Only files with these MIME types are allowed: {mimeTypes}.');
        }
        if (!is_array($this->mimeTypes)) {
            $this->mimeTypes = preg_split('/[\s,]+/', strtolower($this->mimeTypes), -1, PREG_SPLIT_NO_EMPTY);
        } else {
            $this->mimeTypes = array_map('strtolower', $this->mimeTypes);
        }
    }

    /**
     * {@inheritdoc}
     */
    public function validateAttribute($model, $attribute)
    {
        if ($this->maxFiles != 1 || $this->minFiles > 1) {
            $rawFiles = $model->$attribute;
            if (!is_array($rawFiles)) {
                $this->addError($model, $attribute, $this->uploadRequired);

                return;
            }

            $files = $this->filterFiles($rawFiles);
            $model->$attribute = $files;

            if (empty($files)) {
                $this->addError($model, $attribute, $this->uploadRequired);

                return;
            }

            $filesCount = count($files);
            if ($this->maxFiles && $filesCount > $this->maxFiles) {
                $this->addError($model, $attribute, $this->tooMany, ['limit' => $this->maxFiles]);
            }
            
            if ($this->minFiles && $this->minFiles > $filesCount) {
                $this->addError($model, $attribute, $this->tooFew, ['limit' => $this->minFiles]);
            }

            foreach ($files as $file) {
                $result = $this->validateValue($file);
                if (!empty($result)) {
                    $this->addError($model, $attribute, $result[0], $result[1]);
                }
            }
        } else {
            $result = $this->validateValue($model->$attribute);
            if (!empty($result)) {
                $this->addError($model, $attribute, $result[0], $result[1]);
            }
        }
    }

    /**
     * Files filter.
     * @param array $files
     * @return UploadedFile[]
     */
    private function filterFiles(array $files)
    {
        $result = [];

        foreach ($files as $fileName => $file) {
            if ($file instanceof UploadedFile && $file->error !== UPLOAD_ERR_NO_FILE) {
                $result[$fileName] = $file;
            }
        }

        return $result;
    }

    /**
     * {@inheritdoc}
     */
    protected function validateValue($value)
    {
        if (!$value instanceof UploadedFile || $value->getError() == UPLOAD_ERR_NO_FILE) {
            return [$this->uploadRequired, []];
        }

        switch ($value->error) {
            case UPLOAD_ERR_OK:
                if ($this->maxSize !== null && $value->size > $this->getSizeLimit()) {
                    return [
                        $this->tooBig,
                        [
                            'file' => $value->getClientFilename(),
                            'limit' => $this->getSizeLimit(),
                            'formattedLimit' => Yii::$app->formatter->asShortSize($this->getSizeLimit()),
                        ],
                    ];
                } elseif ($this->minSize !== null && $value->size < $this->minSize) {
                    return [
                        $this->tooSmall,
                        [
                            'file' => $value->getClientFilename(),
                            'limit' => $this->minSize,
                            'formattedLimit' => Yii::$app->formatter->asShortSize($this->minSize),
                        ],
                    ];
                } elseif (!empty($this->extensions) && !$this->validateExtension($value)) {
                    return [$this->wrongExtension, ['file' => $value->getClientFilename(), 'extensions' => implode(', ', $this->extensions)]];
                } elseif (!empty($this->mimeTypes) && !$this->validateMimeType($value)) {
                    return [$this->wrongMimeType, ['file' => $value->getClientFilename(), 'mimeTypes' => implode(', ', $this->mimeTypes)]];
                }

                return null;
            case UPLOAD_ERR_INI_SIZE:
            case UPLOAD_ERR_FORM_SIZE:
                return [$this->tooBig, [
                    'file' => $value->getClientFilename(),
                    'limit' => $this->getSizeLimit(),
                    'formattedLimit' => Yii::$app->formatter->asShortSize($this->getSizeLimit()),
                ]];
            case UPLOAD_ERR_PARTIAL:
                Yii::warning('File was only partially uploaded: ' . $value->getClientFilename(), __METHOD__);
                break;
            case UPLOAD_ERR_NO_TMP_DIR:
                Yii::warning('Missing the temporary folder to store the uploaded file: ' . $value->getClientFilename(), __METHOD__);
                break;
            case UPLOAD_ERR_CANT_WRITE:
                Yii::warning('Failed to write the uploaded file to disk: ' . $value->getClientFilename(), __METHOD__);
                break;
            case UPLOAD_ERR_EXTENSION:
                Yii::warning('File upload was stopped by some PHP extension: ' . $value->getClientFilename(), __METHOD__);
                break;
            default:
                break;
        }

        return [$this->message, []];
    }

    /**
     * Returns the maximum size allowed for uploaded files.
     *
     * This is determined based on four factors:
     *
     * - 'upload_max_filesize' in php.ini
     * - 'post_max_size' in php.ini
     * - 'MAX_FILE_SIZE' hidden field
     * - [[maxSize]]
     *
     * @return int the size limit for uploaded files.
     */
    public function getSizeLimit()
    {
        // Get the lowest between post_max_size and upload_max_filesize, log a warning if the first is < than the latter
        $limit = $this->sizeToBytes(ini_get('upload_max_filesize'));
        $postLimit = $this->sizeToBytes(ini_get('post_max_size'));
        if ($postLimit > 0 && $postLimit < $limit) {
            Yii::warning('PHP.ini\'s \'post_max_size\' is less than \'upload_max_filesize\'.', __METHOD__);
            $limit = $postLimit;
        }
        if ($this->maxSize !== null && $limit > 0 && $this->maxSize < $limit) {
            $limit = $this->maxSize;
        }

        if (($request = Yii::$app->getRequest()) instanceof \yii\web\Request) {
            $maxFileSize = Yii::$app->getRequest()->getParsedBodyParam('MAX_FILE_SIZE', 0);
            if ($maxFileSize > 0 && $maxFileSize < $limit) {
                $limit = (int)$maxFileSize;
            }
        }

        return $limit;
    }

    /**
     * {@inheritdoc}
     * @param bool $trim
     */
    public function isEmpty($value, $trim = false)
    {
        $value = is_array($value) ? reset($value) : $value;
        return !($value instanceof UploadedFile) || $value->error == UPLOAD_ERR_NO_FILE;
    }

    /**
     * Converts php.ini style size to bytes.
     *
     * @param string $sizeStr $sizeStr
     * @return int
     */
    private function sizeToBytes($sizeStr)
    {
        switch (substr($sizeStr, -1)) {
            case 'M':
            case 'm':
                return (int) $sizeStr * 1048576;
            case 'K':
            case 'k':
                return (int) $sizeStr * 1024;
            case 'G':
            case 'g':
                return (int) $sizeStr * 1073741824;
            default:
                return (int) $sizeStr;
        }
    }

    /**
     * Checks if given uploaded file have correct type (extension) according current validator settings.
     * @param UploadedFile $file
     * @return bool
     */
    protected function validateExtension($file)
    {
        $extension = mb_strtolower($file->extension, 'UTF-8');

        if ($this->checkExtensionByMimeType) {
            $mimeType = FileHelper::getMimeType($file->tempFilename, null, false);
            if ($mimeType === null) {
                return false;
            }

            $extensionsByMimeType = FileHelper::getExtensionsByMimeType($mimeType);

            if (!in_array($extension, $extensionsByMimeType, true)) {
                return false;
            }
        }

        if (!in_array($extension, $this->extensions, true)) {
            return false;
        }

        return true;
    }

    /**
<<<<<<< HEAD
=======
     * {@inheritdoc}
     */
    public function clientValidateAttribute($model, $attribute, $view)
    {
        ValidationAsset::register($view);
        $options = $this->getClientOptions($model, $attribute);
        return 'yii.validation.file(attribute, messages, ' . Json::encode($options) . ');';
    }

    /**
     * {@inheritdoc}
     */
    public function getClientOptions($model, $attribute)
    {
        $label = $model->getAttributeLabel($attribute);

        $options = [];
        if ($this->message !== null) {
            $options['message'] = $this->formatMessage($this->message, [
                'attribute' => $label,
            ]);
        }

        $options['skipOnEmpty'] = $this->skipOnEmpty;

        if (!$this->skipOnEmpty) {
            $options['uploadRequired'] = $this->formatMessage($this->uploadRequired, [
                'attribute' => $label,
            ]);
        }

        if ($this->mimeTypes !== null) {
            $mimeTypes = [];
            foreach ($this->mimeTypes as $mimeType) {
                $mimeTypes[] = new JsExpression(Html::escapeJsRegularExpression($this->buildMimeTypeRegexp($mimeType)));
            }
            $options['mimeTypes'] = $mimeTypes;
            $options['wrongMimeType'] = $this->formatMessage($this->wrongMimeType, [
                'attribute' => $label,
                'mimeTypes' => implode(', ', $this->mimeTypes),
            ]);
        }

        if ($this->extensions !== null) {
            $options['extensions'] = $this->extensions;
            $options['wrongExtension'] = $this->formatMessage($this->wrongExtension, [
                'attribute' => $label,
                'extensions' => implode(', ', $this->extensions),
            ]);
        }

        if ($this->minSize !== null) {
            $options['minSize'] = $this->minSize;
            $options['tooSmall'] = $this->formatMessage($this->tooSmall, [
                'attribute' => $label,
                'limit' => $this->minSize,
                'formattedLimit' => Yii::$app->formatter->asShortSize($this->minSize),
            ]);
        }

        if ($this->maxSize !== null) {
            $options['maxSize'] = $this->maxSize;
            $options['tooBig'] = $this->formatMessage($this->tooBig, [
                'attribute' => $label,
                'limit' => $this->getSizeLimit(),
                'formattedLimit' => Yii::$app->formatter->asShortSize($this->getSizeLimit()),
            ]);
        }

        if ($this->maxFiles !== null) {
            $options['maxFiles'] = $this->maxFiles;
            $options['tooMany'] = $this->formatMessage($this->tooMany, [
                'attribute' => $label,
                'limit' => $this->maxFiles,
            ]);
        }

        return $options;
    }

    /**
>>>>>>> 7b7353d3
     * Builds the RegExp from the $mask.
     *
     * @param string $mask
     * @return string the regular expression
     * @see mimeTypes
     */
    public function buildMimeTypeRegexp($mask)
    {
        return '/^' . str_replace('\*', '.*', preg_quote($mask, '/')) . '$/';
    }

    /**
     * Checks the mimeType of the $file against the list in the [[mimeTypes]] property.
     *
     * @param UploadedFile $file
     * @return bool whether the $file mimeType is allowed
     * @throws \yii\base\InvalidConfigException
     * @see mimeTypes
     * @since 2.0.8
     */
    protected function validateMimeType($file)
    {
        $fileMimeType = FileHelper::getMimeType($file->tempFilename);

        foreach ($this->mimeTypes as $mimeType) {
            if ($mimeType === $fileMimeType) {
                return true;
            }

            if (strpos($mimeType, '*') !== false && preg_match($this->buildMimeTypeRegexp($mimeType), $fileMimeType)) {
                return true;
            }
        }

        return false;
    }
}<|MERGE_RESOLUTION|>--- conflicted
+++ resolved
@@ -424,90 +424,6 @@
     }
 
     /**
-<<<<<<< HEAD
-=======
-     * {@inheritdoc}
-     */
-    public function clientValidateAttribute($model, $attribute, $view)
-    {
-        ValidationAsset::register($view);
-        $options = $this->getClientOptions($model, $attribute);
-        return 'yii.validation.file(attribute, messages, ' . Json::encode($options) . ');';
-    }
-
-    /**
-     * {@inheritdoc}
-     */
-    public function getClientOptions($model, $attribute)
-    {
-        $label = $model->getAttributeLabel($attribute);
-
-        $options = [];
-        if ($this->message !== null) {
-            $options['message'] = $this->formatMessage($this->message, [
-                'attribute' => $label,
-            ]);
-        }
-
-        $options['skipOnEmpty'] = $this->skipOnEmpty;
-
-        if (!$this->skipOnEmpty) {
-            $options['uploadRequired'] = $this->formatMessage($this->uploadRequired, [
-                'attribute' => $label,
-            ]);
-        }
-
-        if ($this->mimeTypes !== null) {
-            $mimeTypes = [];
-            foreach ($this->mimeTypes as $mimeType) {
-                $mimeTypes[] = new JsExpression(Html::escapeJsRegularExpression($this->buildMimeTypeRegexp($mimeType)));
-            }
-            $options['mimeTypes'] = $mimeTypes;
-            $options['wrongMimeType'] = $this->formatMessage($this->wrongMimeType, [
-                'attribute' => $label,
-                'mimeTypes' => implode(', ', $this->mimeTypes),
-            ]);
-        }
-
-        if ($this->extensions !== null) {
-            $options['extensions'] = $this->extensions;
-            $options['wrongExtension'] = $this->formatMessage($this->wrongExtension, [
-                'attribute' => $label,
-                'extensions' => implode(', ', $this->extensions),
-            ]);
-        }
-
-        if ($this->minSize !== null) {
-            $options['minSize'] = $this->minSize;
-            $options['tooSmall'] = $this->formatMessage($this->tooSmall, [
-                'attribute' => $label,
-                'limit' => $this->minSize,
-                'formattedLimit' => Yii::$app->formatter->asShortSize($this->minSize),
-            ]);
-        }
-
-        if ($this->maxSize !== null) {
-            $options['maxSize'] = $this->maxSize;
-            $options['tooBig'] = $this->formatMessage($this->tooBig, [
-                'attribute' => $label,
-                'limit' => $this->getSizeLimit(),
-                'formattedLimit' => Yii::$app->formatter->asShortSize($this->getSizeLimit()),
-            ]);
-        }
-
-        if ($this->maxFiles !== null) {
-            $options['maxFiles'] = $this->maxFiles;
-            $options['tooMany'] = $this->formatMessage($this->tooMany, [
-                'attribute' => $label,
-                'limit' => $this->maxFiles,
-            ]);
-        }
-
-        return $options;
-    }
-
-    /**
->>>>>>> 7b7353d3
      * Builds the RegExp from the $mask.
      *
      * @param string $mask
