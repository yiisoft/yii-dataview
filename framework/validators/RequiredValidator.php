<?php
/**
 * @link http://www.yiiframework.com/
 * @copyright Copyright (c) 2008 Yii Software LLC
 * @license http://www.yiiframework.com/license/
 */

namespace yii\validators;

use Yii;

/**
 * RequiredValidator validates that the specified attribute does not have null or empty value.
 *
 * @author Qiang Xue <qiang.xue@gmail.com>
 * @since 2.0
 */
class RequiredValidator extends Validator
{
    /**
     * @var bool whether to skip this validator if the value being validated is empty.
     */
    public $skipOnEmpty = false;
    /**
     * @var mixed the desired value that the attribute must have.
     * If this is null, the validator will validate that the specified attribute is not empty.
     * If this is set as a value that is not null, the validator will validate that
     * the attribute has a value that is the same as this property value.
     * Defaults to null.
     * @see strict
     */
    public $requiredValue;
    /**
     * @var bool whether the comparison between the attribute value and [[requiredValue]] is strict.
     * When this is true, both the values and types must match.
     * Defaults to false, meaning only the values need to match.
     * Note that when [[requiredValue]] is null, if this property is true, the validator will check
     * if the attribute value is null; If this property is false, the validator will call [[isEmpty]]
     * to check if the attribute value is empty.
     */
    public $strict = false;
    /**
     * @var string the user-defined error message. It may contain the following placeholders which
     * will be replaced accordingly by the validator:
     *
     * - `{attribute}`: the label of the attribute being validated
     * - `{value}`: the value of the attribute being validated
     * - `{requiredValue}`: the value of [[requiredValue]]
     */
    public $message;


    /**
     * {@inheritdoc}
     */
    public function init()
    {
        parent::init();
        if ($this->message === null) {
            $this->message = $this->requiredValue === null ? Yii::t('yii', '{attribute} cannot be blank.')
                : Yii::t('yii', '{attribute} must be "{requiredValue}".');
        }
    }

    /**
     * {@inheritdoc}
     */
    protected function validateValue($value)
    {
        if ($this->requiredValue === null) {
            if ($this->strict && $value !== null || !$this->strict && !$this->isEmpty(is_string($value) ? trim($value) : $value)) {
                return null;
            }
        } elseif (!$this->strict && $value == $this->requiredValue || $this->strict && $value === $this->requiredValue) {
            return null;
        }
        if ($this->requiredValue === null) {
            return [$this->message, []];
        }

        return [$this->message, [
            'requiredValue' => $this->requiredValue,
        ]];
    }
<<<<<<< HEAD
=======

    /**
     * {@inheritdoc}
     */
    public function clientValidateAttribute($model, $attribute, $view)
    {
        ValidationAsset::register($view);
        $options = $this->getClientOptions($model, $attribute);

        return 'yii.validation.required(value, messages, ' . json_encode($options, JSON_UNESCAPED_SLASHES | JSON_UNESCAPED_UNICODE) . ');';
    }

    /**
     * {@inheritdoc}
     */
    public function getClientOptions($model, $attribute)
    {
        $options = [];
        if ($this->requiredValue !== null) {
            $options['message'] = $this->formatMessage($this->message, [
                'requiredValue' => $this->requiredValue,
            ]);
            $options['requiredValue'] = $this->requiredValue;
        } else {
            $options['message'] = $this->message;
        }
        if ($this->strict) {
            $options['strict'] = 1;
        }

        $options['message'] = $this->formatMessage($options['message'], [
            'attribute' => $model->getAttributeLabel($attribute),
        ]);

        return $options;
    }
>>>>>>> 7b7353d3
}<|MERGE_RESOLUTION|>--- conflicted
+++ resolved
@@ -82,43 +82,4 @@
             'requiredValue' => $this->requiredValue,
         ]];
     }
-<<<<<<< HEAD
-=======
-
-    /**
-     * {@inheritdoc}
-     */
-    public function clientValidateAttribute($model, $attribute, $view)
-    {
-        ValidationAsset::register($view);
-        $options = $this->getClientOptions($model, $attribute);
-
-        return 'yii.validation.required(value, messages, ' . json_encode($options, JSON_UNESCAPED_SLASHES | JSON_UNESCAPED_UNICODE) . ');';
-    }
-
-    /**
-     * {@inheritdoc}
-     */
-    public function getClientOptions($model, $attribute)
-    {
-        $options = [];
-        if ($this->requiredValue !== null) {
-            $options['message'] = $this->formatMessage($this->message, [
-                'requiredValue' => $this->requiredValue,
-            ]);
-            $options['requiredValue'] = $this->requiredValue;
-        } else {
-            $options['message'] = $this->message;
-        }
-        if ($this->strict) {
-            $options['strict'] = 1;
-        }
-
-        $options['message'] = $this->formatMessage($options['message'], [
-            'attribute' => $model->getAttributeLabel($attribute),
-        ]);
-
-        return $options;
-    }
->>>>>>> 7b7353d3
 }