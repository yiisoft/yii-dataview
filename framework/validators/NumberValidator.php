<?php
/**
 * @link http://www.yiiframework.com/
 * @copyright Copyright (c) 2008 Yii Software LLC
 * @license http://www.yiiframework.com/license/
 */

namespace yii\validators;

use Yii;
use yii\helpers\StringHelper;

/**
 * NumberValidator validates that the attribute value is a number.
 *
 * The format of the number must match the regular expression specified in [[integerPattern]] or [[numberPattern]].
 * Optionally, you may configure the [[max]] and [[min]] properties to ensure the number
 * is within certain range.
 *
 * @author Qiang Xue <qiang.xue@gmail.com>
 * @since 2.0
 */
class NumberValidator extends Validator
{
    /**
     * @var bool whether the attribute value can only be an integer. Defaults to false.
     */
    public $integerOnly = false;
    /**
     * @var int|float upper limit of the number. Defaults to null, meaning no upper limit.
     * @see tooBig for the customized message used when the number is too big.
     */
    public $max;
    /**
     * @var int|float lower limit of the number. Defaults to null, meaning no lower limit.
     * @see tooSmall for the customized message used when the number is too small.
     */
    public $min;
    /**
     * @var string user-defined error message used when the value is bigger than [[max]].
     */
    public $tooBig;
    /**
     * @var string user-defined error message used when the value is smaller than [[min]].
     */
    public $tooSmall;
    /**
     * @var string the regular expression for matching integers.
     */
    public $integerPattern = '/^\s*[+-]?\d+\s*$/';
    /**
     * @var string the regular expression for matching numbers. It defaults to a pattern
     * that matches floating numbers with optional exponential part (e.g. -1.23e-10).
     */
    public $numberPattern = '/^\s*[-+]?[0-9]*\.?[0-9]+([eE][-+]?[0-9]+)?\s*$/';


    /**
     * {@inheritdoc}
     */
    public function init()
    {
        parent::init();
        if ($this->message === null) {
            $this->message = $this->integerOnly ? Yii::t('yii', '{attribute} must be an integer.')
                : Yii::t('yii', '{attribute} must be a number.');
        }
        if ($this->min !== null && $this->tooSmall === null) {
            $this->tooSmall = Yii::t('yii', '{attribute} must be no less than {min}.');
        }
        if ($this->max !== null && $this->tooBig === null) {
            $this->tooBig = Yii::t('yii', '{attribute} must be no greater than {max}.');
        }
    }

    /**
     * {@inheritdoc}
     */
    public function validateAttribute($model, $attribute)
    {
        $value = $model->$attribute;
        if ($this->isNotNumber($value)) {
            $this->addError($model, $attribute, $this->message);
            return;
        }
        $pattern = $this->integerOnly ? $this->integerPattern : $this->numberPattern;

        if (!preg_match($pattern, StringHelper::normalizeNumber($value))) {
            $this->addError($model, $attribute, $this->message);
        }
        if ($this->min !== null && $value < $this->min) {
            $this->addError($model, $attribute, $this->tooSmall, ['min' => $this->min]);
        }
        if ($this->max !== null && $value > $this->max) {
            $this->addError($model, $attribute, $this->tooBig, ['max' => $this->max]);
        }
    }

    /**
     * {@inheritdoc}
     */
    protected function validateValue($value)
    {
        if ($this->isNotNumber($value)) {
            return [Yii::t('yii', '{attribute} is invalid.'), []];
        }
        $pattern = $this->integerOnly ? $this->integerPattern : $this->numberPattern;
        if (!preg_match($pattern, StringHelper::normalizeNumber($value))) {
            return [$this->message, []];
        } elseif ($this->min !== null && $value < $this->min) {
            return [$this->tooSmall, ['min' => $this->min]];
        } elseif ($this->max !== null && $value > $this->max) {
            return [$this->tooBig, ['max' => $this->max]];
        }

        return null;
    }
<<<<<<< HEAD
=======

    /*
     * @param mixed $value the data value to be checked.
     */
    private function isNotNumber($value)
    {
        return is_array($value)
        || (is_object($value) && !method_exists($value, '__toString'))
        || (!is_object($value) && !is_scalar($value) && !is_null($value));
    }

    /**
     * {@inheritdoc}
     */
    public function clientValidateAttribute($model, $attribute, $view)
    {
        ValidationAsset::register($view);
        $options = $this->getClientOptions($model, $attribute);

        return 'yii.validation.number(value, messages, ' . Json::htmlEncode($options) . ');';
    }

    /**
     * {@inheritdoc}
     */
    public function getClientOptions($model, $attribute)
    {
        $label = $model->getAttributeLabel($attribute);

        $options = [
            'pattern' => new JsExpression($this->integerOnly ? $this->integerPattern : $this->numberPattern),
            'message' => $this->formatMessage($this->message, [
                'attribute' => $label,
            ]),
        ];

        if ($this->min !== null) {
            // ensure numeric value to make javascript comparison equal to PHP comparison
            // https://github.com/yiisoft/yii2/issues/3118
            $options['min'] = is_string($this->min) ? (float) $this->min : $this->min;
            $options['tooSmall'] = $this->formatMessage($this->tooSmall, [
                'attribute' => $label,
                'min' => $this->min,
            ]);
        }
        if ($this->max !== null) {
            // ensure numeric value to make javascript comparison equal to PHP comparison
            // https://github.com/yiisoft/yii2/issues/3118
            $options['max'] = is_string($this->max) ? (float) $this->max : $this->max;
            $options['tooBig'] = $this->formatMessage($this->tooBig, [
                'attribute' => $label,
                'max' => $this->max,
            ]);
        }
        if ($this->skipOnEmpty) {
            $options['skipOnEmpty'] = 1;
        }

        return $options;
    }
>>>>>>> 7b7353d3
}<|MERGE_RESOLUTION|>--- conflicted
+++ resolved
@@ -115,8 +115,6 @@
 
         return null;
     }
-<<<<<<< HEAD
-=======
 
     /*
      * @param mixed $value the data value to be checked.
@@ -127,55 +125,4 @@
         || (is_object($value) && !method_exists($value, '__toString'))
         || (!is_object($value) && !is_scalar($value) && !is_null($value));
     }
-
-    /**
-     * {@inheritdoc}
-     */
-    public function clientValidateAttribute($model, $attribute, $view)
-    {
-        ValidationAsset::register($view);
-        $options = $this->getClientOptions($model, $attribute);
-
-        return 'yii.validation.number(value, messages, ' . Json::htmlEncode($options) . ');';
-    }
-
-    /**
-     * {@inheritdoc}
-     */
-    public function getClientOptions($model, $attribute)
-    {
-        $label = $model->getAttributeLabel($attribute);
-
-        $options = [
-            'pattern' => new JsExpression($this->integerOnly ? $this->integerPattern : $this->numberPattern),
-            'message' => $this->formatMessage($this->message, [
-                'attribute' => $label,
-            ]),
-        ];
-
-        if ($this->min !== null) {
-            // ensure numeric value to make javascript comparison equal to PHP comparison
-            // https://github.com/yiisoft/yii2/issues/3118
-            $options['min'] = is_string($this->min) ? (float) $this->min : $this->min;
-            $options['tooSmall'] = $this->formatMessage($this->tooSmall, [
-                'attribute' => $label,
-                'min' => $this->min,
-            ]);
-        }
-        if ($this->max !== null) {
-            // ensure numeric value to make javascript comparison equal to PHP comparison
-            // https://github.com/yiisoft/yii2/issues/3118
-            $options['max'] = is_string($this->max) ? (float) $this->max : $this->max;
-            $options['tooBig'] = $this->formatMessage($this->tooBig, [
-                'attribute' => $label,
-                'max' => $this->max,
-            ]);
-        }
-        if ($this->skipOnEmpty) {
-            $options['skipOnEmpty'] = 1;
-        }
-
-        return $options;
-    }
->>>>>>> 7b7353d3
 }