--- conflicted
+++ resolved
@@ -184,14 +184,8 @@
 
     /**
      * Runs the widget.
-<<<<<<< HEAD
-     * This registers the necessary javascript code and renders the form close tag.
-     * @return string the result of widget execution to be outputted.
-     * @throws InvalidCallException if `beginField()` and `endField()` calls are not matching
-=======
      * This registers the necessary JavaScript code and renders the form close tag.
      * @throws InvalidCallException if `beginField()` and `endField()` calls are not matching.
->>>>>>> 6bd11a27
      */
     public function run()
     {
